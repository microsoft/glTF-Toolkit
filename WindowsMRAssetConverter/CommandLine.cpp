--- conflicted
+++ resolved
@@ -1,203 +1,188 @@
-// Copyright (c) Microsoft Corporation. All rights reserved.
-// Licensed under the MIT License. See LICENSE in the project root for license information.
-
-#include "stdafx.h"
-#include "CommandLine.h"
-#include "FileSystem.h"
-
-// Constants
-const wchar_t * PARAM_OUTFILE = L"-o";
-const wchar_t * PARAM_TMPDIR = L"-temp-directory";
-const wchar_t * PARAM_LOD = L"-lod";
-const wchar_t * PARAM_SCREENCOVERAGE = L"-screen-coverage";
-const wchar_t * PARAM_MAXTEXTURESIZE = L"-max-texture-size";
-<<<<<<< HEAD
-const wchar_t * PARAM_GENTANGENTS = L"-gen-tangents";
-=======
-const wchar_t * PARAM_SHARE_MATERIALS = L"-share-materials";
->>>>>>> 499d554d
-const wchar_t * SUFFIX_CONVERTED = L"_converted";
-const wchar_t * CLI_INDENT = L"    ";
-const size_t MAXTEXTURESIZE_DEFAULT = 512;
-const size_t MAXTEXTURESIZE_MAX = 4096;
-
-enum class CommandLineParsingState
-{
-    Initial,
-    InputRead,
-    ReadOutFile,
-    ReadTmpDir,
-    ReadLods,
-    ReadScreenCoverage,
-    ReadMaxTextureSize
-};
-
-void CommandLine::PrintHelp()
-{
-    auto indent = std::wstring(CLI_INDENT);
-    std::wcerr << std::endl
-        << L"Windows Mixed Reality Asset Converter" << std::endl
-        << L"=====================================" << std::endl
-        << std::endl
-        << L"A command line tool to convert core GLTF 2.0 assets for use in "
-        << L"the Windows Mixed Reality home, with the proper texture packing, "
-        << L"compression, mesh optimization, and merged LODs." << std::endl << std::endl
-        << L"Usage: WindowsMRAssetConverter <path to GLTF/GLB>" << std::endl
-        << std::endl
-        << L"Optional arguments:" << std::endl
-        << indent << "[" << std::wstring(PARAM_OUTFILE) << L" <output file path>]" << std::endl
-        << indent << "[" << std::wstring(PARAM_TMPDIR) << L" <temporary folder, default is the system temp folder for the user>]" << std::endl
-        << indent << "[" << std::wstring(PARAM_LOD) << " <path to each lower LOD asset in descending order of quality>]" << std::endl
-        << indent << "[" << std::wstring(PARAM_SCREENCOVERAGE) << " <LOD screen coverage values>]" << std::endl
-        << indent << "[" << std::wstring(PARAM_MAXTEXTURESIZE) << " <Max texture size in pixels, defaults to 512>]" << std::endl
-<<<<<<< HEAD
-        << indent << "[" << std::wstring(PARAM_GENTANGENTS) << "]" << std::endl
-=======
-        << indent << "[" << std::wstring(PARAM_SHARE_MATERIALS) << " defaults to false" << std::endl
->>>>>>> 499d554d
-        << std::endl
-        << "Example:" << std::endl
-        << indent << "WindowsMRAssetConverter FileToConvert.gltf "
-        << std::wstring(PARAM_OUTFILE) << " ConvertedFile.glb "
-        << std::wstring(PARAM_LOD) << " Lod1.gltf Lod2.gltf "
-        << std::wstring(PARAM_SCREENCOVERAGE) << " 0.5 0.2 0.01" << std::endl
-        << std::endl
-        << "The above will convert \"FileToConvert.gltf\" into \"ConvertedFile.glb\" in the "
-        << "current directory." << std::endl
-        << std::endl
-        << "If the file is a GLB and the output name is not specified, defaults to the same name as input "
-        << "+ \"_converted.glb\"." << std::endl
-        << std::endl;
-}
-
-void CommandLine::ParseCommandLineArguments(
-    int argc, wchar_t *argv[],
-    std::wstring& inputFilePath, AssetType& inputAssetType, std::wstring& outFilePath, std::wstring& tempDirectory,
-    std::vector<std::wstring>& lodFilePaths, std::vector<double>& screenCoveragePercentages, size_t& maxTextureSize,
-<<<<<<< HEAD
-    bool& generateTangents)
-=======
-    bool& shareMaterials)
->>>>>>> 499d554d
-{
-    CommandLineParsingState state = CommandLineParsingState::Initial;
-
-    inputFilePath = FileSystem::GetFullPath(std::wstring(argv[1]));
-
-    inputAssetType = AssetTypeUtils::AssetTypeFromFilePath(inputFilePath);
-
-    // Reset input parameters
-    outFilePath = L"";
-    tempDirectory = L"";
-    lodFilePaths.clear();
-    screenCoveragePercentages.clear();
-    maxTextureSize = MAXTEXTURESIZE_DEFAULT;
-<<<<<<< HEAD
-    generateTangents = false;
-=======
-    shareMaterials = false;
->>>>>>> 499d554d
-
-    state = CommandLineParsingState::InputRead;
-
-    std::wstring outFile;
-    std::wstring tmpDir;
-    for (int i = 2; i < argc; i++)
-    {
-        std::wstring param = argv[i];
-
-        if (param == PARAM_OUTFILE)
-        {
-            outFile = L"";
-            state = CommandLineParsingState::ReadOutFile;
-        }
-        else if (param == PARAM_TMPDIR)
-        {
-            tmpDir = L"";
-            state = CommandLineParsingState::ReadTmpDir;
-        }
-        else if (param == PARAM_LOD)
-        {
-            lodFilePaths.clear();
-            state = CommandLineParsingState::ReadLods;
-        }
-        else if (param == PARAM_SCREENCOVERAGE)
-        {
-            screenCoveragePercentages.clear();
-            state = CommandLineParsingState::ReadScreenCoverage;
-        }
-        else if (param == PARAM_MAXTEXTURESIZE)
-        {
-            maxTextureSize = MAXTEXTURESIZE_DEFAULT;
-            state = CommandLineParsingState::ReadMaxTextureSize;
-        }
-<<<<<<< HEAD
-        else if (param == PARAM_GENTANGENTS)
-        {
-            generateTangents = true;
-=======
-        else if (param == PARAM_SHARE_MATERIALS)
-        {
-            shareMaterials = true;
->>>>>>> 499d554d
-        }
-        else
-        {
-            switch (state)
-            {
-            case CommandLineParsingState::ReadOutFile:
-                outFile = FileSystem::GetFullPath(param);
-                state = CommandLineParsingState::InputRead;
-                break;
-            case CommandLineParsingState::ReadTmpDir:
-                tmpDir = FileSystem::GetFullPath(param);
-                state = CommandLineParsingState::InputRead;
-                break;
-            case CommandLineParsingState::ReadLods:
-                lodFilePaths.push_back(FileSystem::GetFullPath(param));
-                break;
-            case CommandLineParsingState::ReadScreenCoverage:
-            {
-                auto paramA = std::string(param.begin(), param.end());
-                screenCoveragePercentages.push_back(std::atof(paramA.c_str()));
-                break;
-            }
-            case CommandLineParsingState::ReadMaxTextureSize:
-                maxTextureSize = std::min(static_cast<size_t>(std::stoul(param.c_str())), MAXTEXTURESIZE_MAX);
-                break;
-            case CommandLineParsingState::Initial:
-            case CommandLineParsingState::InputRead:
-            default:
-                // Invalid argument detected
-                throw std::invalid_argument("Invalid usage. For help, try the command again without parameters.");
-            }
-        }
-    }
-
-    if (outFile.empty())
-    {
-        std::wstring inputFilePathWithoutExtension = inputFilePath;
-        if (FAILED(PathCchRemoveExtension(&inputFilePathWithoutExtension[0], inputFilePathWithoutExtension.length() + 1)))
-        {
-            throw std::invalid_argument("Invalid input file extension.");
-        }
-
-        outFile = std::wstring(&inputFilePathWithoutExtension[0]);
-
-        if (inputAssetType == AssetType::GLB)
-        {
-            outFile += SUFFIX_CONVERTED;
-        }
-
-        outFile += EXTENSION_GLB;
-    }
-
-    outFilePath = outFile;
-
-    if (tmpDir.empty())
-    {
-        tmpDir = FileSystem::CreateTempFolder();
-    }
-
-    tempDirectory = tmpDir;
-}
+// Copyright (c) Microsoft Corporation. All rights reserved.
+// Licensed under the MIT License. See LICENSE in the project root for license information.
+
+#include "stdafx.h"
+#include "CommandLine.h"
+#include "FileSystem.h"
+
+// Constants
+const wchar_t * PARAM_OUTFILE = L"-o";
+const wchar_t * PARAM_TMPDIR = L"-temp-directory";
+const wchar_t * PARAM_LOD = L"-lod";
+const wchar_t * PARAM_SCREENCOVERAGE = L"-screen-coverage";
+const wchar_t * PARAM_MAXTEXTURESIZE = L"-max-texture-size";
+const wchar_t * PARAM_SHARE_MATERIALS = L"-share-materials";
+const wchar_t * PARAM_GENTANGENTS = L"-gen-tangents";
+const wchar_t * SUFFIX_CONVERTED = L"_converted";
+const wchar_t * CLI_INDENT = L"    ";
+const size_t MAXTEXTURESIZE_DEFAULT = 512;
+const size_t MAXTEXTURESIZE_MAX = 4096;
+
+enum class CommandLineParsingState
+{
+    Initial,
+    InputRead,
+    ReadOutFile,
+    ReadTmpDir,
+    ReadLods,
+    ReadScreenCoverage,
+    ReadMaxTextureSize
+};
+
+void CommandLine::PrintHelp()
+{
+    auto indent = std::wstring(CLI_INDENT);
+    std::wcerr << std::endl
+        << L"Windows Mixed Reality Asset Converter" << std::endl
+        << L"=====================================" << std::endl
+        << std::endl
+        << L"A command line tool to convert core GLTF 2.0 assets for use in "
+        << L"the Windows Mixed Reality home, with the proper texture packing, "
+        << L"compression, mesh optimization, and merged LODs." << std::endl << std::endl
+        << L"Usage: WindowsMRAssetConverter <path to GLTF/GLB>" << std::endl
+        << std::endl
+        << L"Optional arguments:" << std::endl
+        << indent << "[" << std::wstring(PARAM_OUTFILE) << L" <output file path>]" << std::endl
+        << indent << "[" << std::wstring(PARAM_TMPDIR) << L" <temporary folder, default is the system temp folder for the user>]" << std::endl
+        << indent << "[" << std::wstring(PARAM_LOD) << " <path to each lower LOD asset in descending order of quality>]" << std::endl
+        << indent << "[" << std::wstring(PARAM_SCREENCOVERAGE) << " <LOD screen coverage values>]" << std::endl
+        << indent << "[" << std::wstring(PARAM_MAXTEXTURESIZE) << " <Max texture size in pixels, defaults to 512>]" << std::endl
+        << indent << "[" << std::wstring(PARAM_SHARE_MATERIALS) << " defaults to false" << std::endl
+        << indent << "[" << std::wstring(PARAM_GENTANGENTS) << "]" << std::endl
+        << std::endl
+        << "Example:" << std::endl
+        << indent << "WindowsMRAssetConverter FileToConvert.gltf "
+        << std::wstring(PARAM_OUTFILE) << " ConvertedFile.glb "
+        << std::wstring(PARAM_LOD) << " Lod1.gltf Lod2.gltf "
+        << std::wstring(PARAM_SCREENCOVERAGE) << " 0.5 0.2 0.01" << std::endl
+        << std::endl
+        << "The above will convert \"FileToConvert.gltf\" into \"ConvertedFile.glb\" in the "
+        << "current directory." << std::endl
+        << std::endl
+        << "If the file is a GLB and the output name is not specified, defaults to the same name as input "
+        << "+ \"_converted.glb\"." << std::endl
+        << std::endl;
+}
+
+void CommandLine::ParseCommandLineArguments(
+    int argc, wchar_t *argv[],
+    std::wstring& inputFilePath, AssetType& inputAssetType, std::wstring& outFilePath, std::wstring& tempDirectory,
+    std::vector<std::wstring>& lodFilePaths, std::vector<double>& screenCoveragePercentages, size_t& maxTextureSize,
+    bool& shareMaterials, bool& generateTangents)
+{
+    CommandLineParsingState state = CommandLineParsingState::Initial;
+
+    inputFilePath = FileSystem::GetFullPath(std::wstring(argv[1]));
+
+    inputAssetType = AssetTypeUtils::AssetTypeFromFilePath(inputFilePath);
+
+    // Reset input parameters
+    outFilePath = L"";
+    tempDirectory = L"";
+    lodFilePaths.clear();
+    screenCoveragePercentages.clear();
+    maxTextureSize = MAXTEXTURESIZE_DEFAULT;
+    shareMaterials = false;
+    generateTangents = false;
+
+    state = CommandLineParsingState::InputRead;
+
+    std::wstring outFile;
+    std::wstring tmpDir;
+    for (int i = 2; i < argc; i++)
+    {
+        std::wstring param = argv[i];
+
+        if (param == PARAM_OUTFILE)
+        {
+            outFile = L"";
+            state = CommandLineParsingState::ReadOutFile;
+        }
+        else if (param == PARAM_TMPDIR)
+        {
+            tmpDir = L"";
+            state = CommandLineParsingState::ReadTmpDir;
+        }
+        else if (param == PARAM_LOD)
+        {
+            lodFilePaths.clear();
+            state = CommandLineParsingState::ReadLods;
+        }
+        else if (param == PARAM_SCREENCOVERAGE)
+        {
+            screenCoveragePercentages.clear();
+            state = CommandLineParsingState::ReadScreenCoverage;
+        }
+        else if (param == PARAM_MAXTEXTURESIZE)
+        {
+            maxTextureSize = MAXTEXTURESIZE_DEFAULT;
+            state = CommandLineParsingState::ReadMaxTextureSize;
+        }
+        else if (param == PARAM_SHARE_MATERIALS)
+        {
+            shareMaterials = true;
+        }
+        else if (param == PARAM_GENTANGENTS)
+        {
+            generateTangents = true;
+        }
+        else
+        {
+            switch (state)
+            {
+            case CommandLineParsingState::ReadOutFile:
+                outFile = FileSystem::GetFullPath(param);
+                state = CommandLineParsingState::InputRead;
+                break;
+            case CommandLineParsingState::ReadTmpDir:
+                tmpDir = FileSystem::GetFullPath(param);
+                state = CommandLineParsingState::InputRead;
+                break;
+            case CommandLineParsingState::ReadLods:
+                lodFilePaths.push_back(FileSystem::GetFullPath(param));
+                break;
+            case CommandLineParsingState::ReadScreenCoverage:
+            {
+                auto paramA = std::string(param.begin(), param.end());
+                screenCoveragePercentages.push_back(std::atof(paramA.c_str()));
+                break;
+            }
+            case CommandLineParsingState::ReadMaxTextureSize:
+                maxTextureSize = std::min(static_cast<size_t>(std::stoul(param.c_str())), MAXTEXTURESIZE_MAX);
+                break;
+            case CommandLineParsingState::Initial:
+            case CommandLineParsingState::InputRead:
+            default:
+                // Invalid argument detected
+                throw std::invalid_argument("Invalid usage. For help, try the command again without parameters.");
+            }
+        }
+    }
+
+    if (outFile.empty())
+    {
+        std::wstring inputFilePathWithoutExtension = inputFilePath;
+        if (FAILED(PathCchRemoveExtension(&inputFilePathWithoutExtension[0], inputFilePathWithoutExtension.length() + 1)))
+        {
+            throw std::invalid_argument("Invalid input file extension.");
+        }
+
+        outFile = std::wstring(&inputFilePathWithoutExtension[0]);
+
+        if (inputAssetType == AssetType::GLB)
+        {
+            outFile += SUFFIX_CONVERTED;
+        }
+
+        outFile += EXTENSION_GLB;
+    }
+
+    outFilePath = outFile;
+
+    if (tmpDir.empty())
+    {
+        tmpDir = FileSystem::CreateTempFolder();
+    }
+
+    tempDirectory = tmpDir;
+}