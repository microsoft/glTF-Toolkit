// Copyright (c) Microsoft Corporation. All rights reserved.
// Licensed under the MIT License. See LICENSE in the project root for license information.

#pragma once

#include <vector>
#include "AssetType.h"

namespace CommandLine
{
    enum Platform
    {
        None = 0x0,
        Holographic = 0x1,
        Desktop = 0x2
    };

    enum class Version
    {
        Version1709, // Fall Creators Update (RS3)
        Version1803,  // Spring Creators Update (RS4)
        Version1809,  // Fall 2018 Update (RS5)
        Latest = Version1809
    };

    void PrintHelp();

    void ParseCommandLineArguments(
        int argc, wchar_t *argv[],
        std::wstring& inputFilePath, AssetType& inputAssetType, std::wstring& outFilePath, std::wstring& tempDirectory,
        std::vector<std::wstring>& lodFilePaths, std::vector<double>& screenCoveragePercentages, size_t& maxTextureSize,
<<<<<<< HEAD
        bool& sharedMaterials, bool& generateTangents);
=======
        bool& sharedMaterials, Version& minVersion, Platform& targetPlatforms, bool& replaceTextures, bool& compressMeshes);
>>>>>>> a55c8a2a
};

<|MERGE_RESOLUTION|>--- conflicted
+++ resolved
@@ -1,38 +1,35 @@
-// Copyright (c) Microsoft Corporation. All rights reserved.
-// Licensed under the MIT License. See LICENSE in the project root for license information.
-
-#pragma once
-
-#include <vector>
-#include "AssetType.h"
-
-namespace CommandLine
-{
-    enum Platform
-    {
-        None = 0x0,
-        Holographic = 0x1,
-        Desktop = 0x2
-    };
-
-    enum class Version
-    {
-        Version1709, // Fall Creators Update (RS3)
-        Version1803,  // Spring Creators Update (RS4)
-        Version1809,  // Fall 2018 Update (RS5)
-        Latest = Version1809
-    };
-
-    void PrintHelp();
-
-    void ParseCommandLineArguments(
-        int argc, wchar_t *argv[],
-        std::wstring& inputFilePath, AssetType& inputAssetType, std::wstring& outFilePath, std::wstring& tempDirectory,
-        std::vector<std::wstring>& lodFilePaths, std::vector<double>& screenCoveragePercentages, size_t& maxTextureSize,
-<<<<<<< HEAD
-        bool& sharedMaterials, bool& generateTangents);
-=======
-        bool& sharedMaterials, Version& minVersion, Platform& targetPlatforms, bool& replaceTextures, bool& compressMeshes);
->>>>>>> a55c8a2a
-};
-
+// Copyright (c) Microsoft Corporation. All rights reserved.
+// Licensed under the MIT License. See LICENSE in the project root for license information.
+
+#pragma once
+
+#include <vector>
+#include "AssetType.h"
+
+namespace CommandLine
+{
+    enum Platform
+    {
+        None = 0x0,
+        Holographic = 0x1,
+        Desktop = 0x2
+    };
+
+    enum class Version
+    {
+        Version1709, // Fall Creators Update (RS3)
+        Version1803,  // Spring Creators Update (RS4)
+        Version1809,  // Fall 2018 Update (RS5)
+        Latest = Version1809
+    };
+
+    void PrintHelp();
+
+    void ParseCommandLineArguments(
+        int argc, wchar_t *argv[],
+        std::wstring& inputFilePath, AssetType& inputAssetType, std::wstring& outFilePath, std::wstring& tempDirectory,
+        std::vector<std::wstring>& lodFilePaths, std::vector<double>& screenCoveragePercentages, size_t& maxTextureSize,
+        bool& sharedMaterials, Version& minVersion, Platform& targetPlatforms, bool& replaceTextures, bool& compressMeshes, 
+        bool& generateTangents);
+};
+