<?xml version="1.0" encoding="utf-8"?>
<Project DefaultTargets="Build" ToolsVersion="15.0" xmlns="http://schemas.microsoft.com/developer/msbuild/2003">
  <ItemGroup Label="ProjectConfigurations">
    <ProjectConfiguration Include="Debug|ARM">
      <Configuration>Debug</Configuration>
      <Platform>ARM</Platform>
    </ProjectConfiguration>
    <ProjectConfiguration Include="Debug|Win32">
      <Configuration>Debug</Configuration>
      <Platform>Win32</Platform>
    </ProjectConfiguration>
    <ProjectConfiguration Include="Release|ARM">
      <Configuration>Release</Configuration>
      <Platform>ARM</Platform>
    </ProjectConfiguration>
    <ProjectConfiguration Include="Release|Win32">
      <Configuration>Release</Configuration>
      <Platform>Win32</Platform>
    </ProjectConfiguration>
    <ProjectConfiguration Include="Debug|x64">
      <Configuration>Debug</Configuration>
      <Platform>x64</Platform>
    </ProjectConfiguration>
    <ProjectConfiguration Include="Release|x64">
      <Configuration>Release</Configuration>
      <Platform>x64</Platform>
    </ProjectConfiguration>
    <ProjectConfiguration Include="Debug Static Runtime|ARM">
      <Configuration>Debug Static Runtime</Configuration>
      <Platform>ARM</Platform>
    </ProjectConfiguration>
    <ProjectConfiguration Include="Debug Static Runtime|Win32">
      <Configuration>Debug Static Runtime</Configuration>
      <Platform>Win32</Platform>
    </ProjectConfiguration>
    <ProjectConfiguration Include="Release Static Runtime|ARM">
      <Configuration>Release Static Runtime</Configuration>
      <Platform>ARM</Platform>
    </ProjectConfiguration>
    <ProjectConfiguration Include="Release Static Runtime|Win32">
      <Configuration>Release Static Runtime</Configuration>
      <Platform>Win32</Platform>
    </ProjectConfiguration>
    <ProjectConfiguration Include="Debug Static Runtime|x64">
      <Configuration>Debug Static Runtime</Configuration>
      <Platform>x64</Platform>
    </ProjectConfiguration>
    <ProjectConfiguration Include="Release Static Runtime|x64">
      <Configuration>Release Static Runtime</Configuration>
      <Platform>x64</Platform>
    </ProjectConfiguration>
  </ItemGroup>
  <PropertyGroup Label="Globals">
    <VCProjectVersion>15.0</VCProjectVersion>
    <ProjectGuid>{FF0275F1-58CB-4745-BA81-F6C1DF66E206}</ProjectGuid>
    <Keyword>Win32Proj</Keyword>
    <RootNamespace>glTFToolkit</RootNamespace>
    <WindowsTargetPlatformVersion>10.0.16299.0</WindowsTargetPlatformVersion>
  </PropertyGroup>
  <Import Project="$(VCTargetsPath)\Microsoft.Cpp.Default.props" />
  <PropertyGroup Label="Configuration">
    <ConfigurationType>StaticLibrary</ConfigurationType>
    <CharacterSet>Unicode</CharacterSet>
    <PlatformToolset>v141</PlatformToolset>
  </PropertyGroup>
  <PropertyGroup Condition="'$(Configuration)'=='Debug' Or '$(Configuration)'=='Debug Static Runtime'" Label="Configuration">
    <UseDebugLibraries>true</UseDebugLibraries>
  </PropertyGroup>
  <PropertyGroup Condition="'$(Configuration)'=='Release' Or '$(Configuration)'=='Release Static Runtime'" Label="Configuration">
    <WholeProgramOptimization>true</WholeProgramOptimization>
    <UseDebugLibraries>false</UseDebugLibraries>
  </PropertyGroup>
  <PropertyGroup Condition="'$(Platform)'=='ARM'" Label="Configuration">
    <WindowsSDKDesktopARMSupport>true</WindowsSDKDesktopARMSupport>
  </PropertyGroup>
  <Import Project="$(VCTargetsPath)\Microsoft.Cpp.props" />
  <ImportGroup Label="ExtensionSettings">
  </ImportGroup>
  <ImportGroup Label="Shared" />
  <ImportGroup Label="PropertySheets">
    <Import Project="$(UserRootDir)\Microsoft.Cpp.$(Platform).user.props" Condition="exists('$(UserRootDir)\Microsoft.Cpp.$(Platform).user.props')" Label="LocalAppDataPlatform" />
  </ImportGroup>
  <PropertyGroup Label="UserMacros" />
  <PropertyGroup>
    <OutDir>$(SolutionDir)Built\Out\$(PlatformToolset)\$(Platform)\$(Configuration)\$(MSBuildProjectName)\</OutDir>
    <IntDir>$(SolutionDir)Built\Int\$(PlatformToolset)\$(Platform)\$(Configuration)\$(MSBuildProjectName)\</IntDir>
  </PropertyGroup>
  <PropertyGroup Condition="'$(Configuration)'=='Release' Or '$(Configuration)'=='Release Static Runtime'">
    <LinkIncremental>false</LinkIncremental>
  </PropertyGroup>
  <PropertyGroup Condition="'$(Configuration)'=='Debug' Or '$(Configuration)'=='Debug Static Runtime'">
    <LinkIncremental>true</LinkIncremental>
  </PropertyGroup>
  <ItemDefinitionGroup>
    <ClCompile>
      <PrecompiledHeader>Use</PrecompiledHeader>
      <PrecompiledHeaderFile>pch.h</PrecompiledHeaderFile>
      <LanguageStandard>stdcpp17</LanguageStandard>
      <WarningLevel>Level4</WarningLevel>
      <AdditionalIncludeDirectories>inc;%(AdditionalIncludeDirectories);$(MSBuildThisFileDirectory)</AdditionalIncludeDirectories>
      <AdditionalOptions>/permissive- %(AdditionalOptions)</AdditionalOptions>
      <TreatWarningAsError>true</TreatWarningAsError>
      <GenerateXMLDocumentationFiles>true</GenerateXMLDocumentationFiles>
      <SDLCheck>true</SDLCheck>
      <PreprocessorDefinitions>_LIB;%(PreprocessorDefinitions)</PreprocessorDefinitions>
      <Optimization>MaxSpeed</Optimization>
      <FunctionLevelLinking>true</FunctionLevelLinking>
      <IntrinsicFunctions>true</IntrinsicFunctions>
      <RuntimeLibrary Condition="'$(Configuration)'=='Release Static Runtime'">MultiThreaded</RuntimeLibrary>
    </ClCompile>
    <Link>
      <SubSystem>Windows</SubSystem>
      <GenerateDebugInformation>true</GenerateDebugInformation>
      <EnableCOMDATFolding>true</EnableCOMDATFolding>
      <OptimizeReferences>true</OptimizeReferences>
      <GenerateDebugInformation>true</GenerateDebugInformation>
    </Link>
  </ItemDefinitionGroup>
  <ItemDefinitionGroup Condition="'$(Configuration)'=='Debug' Or '$(Configuration)'=='Debug Static Runtime'">
    <ClCompile>
      <Optimization>Disabled</Optimization>
      <PreprocessorDefinitions>_DEBUG;%(PreprocessorDefinitions)</PreprocessorDefinitions>
      <RuntimeLibrary Condition="'$(Configuration)'=='Debug Static Runtime'">MultiThreadedDebug</RuntimeLibrary>
    </ClCompile>
  </ItemDefinitionGroup>
  <ItemDefinitionGroup Condition="'$(Configuration)'=='Release' Or '$(Configuration)'=='Release Static Runtime'">
    <ClCompile>
      <PreprocessorDefinitions>NDEBUG;%(PreprocessorDefinitions)</PreprocessorDefinitions>
    </ClCompile>
  </ItemDefinitionGroup>
  <ItemDefinitionGroup Condition="'$(Platform)'=='x86'">
    <ClCompile>
      <PreprocessorDefinitions>WIN32;%(PreprocessorDefinitions)</PreprocessorDefinitions>
    </ClCompile>
  </ItemDefinitionGroup>
  <ItemGroup>
    <None Include="inc\GLTFMeshSerializationHelpers.inl" />
    <None Include="packages.config" />
  </ItemGroup>
  <ItemGroup>
    <ClInclude Include="inc\AccessorUtils.h" />
    <ClInclude Include="inc\DeviceResources.h" />
    <ClInclude Include="inc\DirectXMathUtils.h" />
    <ClInclude Include="inc\GLBtoGLTF.h" />
    <ClInclude Include="inc\GLTFLODUtils.h" />
<<<<<<< HEAD
    <ClInclude Include="inc\GLTFMeshSerializationHelpers.h" />
    <ClInclude Include="inc\GLTFMeshUtils.h" />
=======
    <ClInclude Include="inc\GLTFMeshCompressionUtils.h" />
    <ClInclude Include="inc\GLTFSDK.h" />
    <ClInclude Include="inc\GLTFSpecularGlossinessUtils.h" />
>>>>>>> a55c8a2a
    <ClInclude Include="inc\GLTFTextureCompressionUtils.h" />
    <ClInclude Include="inc\GLTFTextureUtils.h" />
    <ClInclude Include="inc\GLTFTexturePackingUtils.h" />
    <ClInclude Include="inc\pch.h" />
    <ClInclude Include="inc\SerializeBinary.h" />
  </ItemGroup>
  <ItemGroup>
    <ClCompile Include="src\GLTFMeshCompressionUtils.cpp" />
    <ClCompile Include="src\DeviceResources.cpp" />
    <ClCompile Include="src\GLBtoGLTF.cpp" />
    <ClCompile Include="src\GLTFLODUtils.cpp" />
<<<<<<< HEAD
    <ClCompile Include="src\GLTFMeshSerializationHelpers.cpp" />
    <ClCompile Include="src\GLTFMeshUtils.cpp" />
=======
    <ClCompile Include="src\GLTFSpecularGlossinessUtils.cpp" />
>>>>>>> a55c8a2a
    <ClCompile Include="src\GLTFTextureCompressionUtils.cpp" />
    <ClCompile Include="src\GLTFTextureUtils.cpp" />
    <ClCompile Include="src\GLTFTexturePackingUtils.cpp" />
    <ClCompile Include="src\pch.cpp">
      <PrecompiledHeader>Create</PrecompiledHeader>
    </ClCompile>
    <ClCompile Include="src\SerializeBinary.cpp" />
  </ItemGroup>
  <Import Project="$(VCTargetsPath)\Microsoft.Cpp.targets" />
  <ImportGroup Label="ExtensionTargets">
<<<<<<< HEAD
    <Import Project="..\packages\rapidjson.temprelease.0.0.2.20\build\native\rapidjson.temprelease.targets" Condition="Exists('..\packages\rapidjson.temprelease.0.0.2.20\build\native\rapidjson.temprelease.targets')" />
    <Import Project="..\packages\directxtex_desktop_2015.2018.2.9.1\build\native\directxtex_desktop_2015.targets" Condition="Exists('..\packages\directxtex_desktop_2015.2018.2.9.1\build\native\directxtex_desktop_2015.targets')" />
    <Import Project="..\packages\directxmesh_desktop_2015.2018.2.7.1\build\native\directxmesh_desktop_2015.targets" Condition="Exists('..\packages\directxmesh_desktop_2015.2018.2.7.1\build\native\directxmesh_desktop_2015.targets')" />
    <Import Project="..\packages\Microsoft.glTF.CPP.1.3.46.0\build\native\Microsoft.glTF.CPP.targets" Condition="Exists('..\packages\Microsoft.glTF.CPP.1.3.46.0\build\native\Microsoft.glTF.CPP.targets')" />
=======
    <Import Project="$(SolutionDir)packages\rapidjson.temprelease.0.0.2.20\build\native\rapidjson.temprelease.targets" Condition="Exists('$(SolutionDir)packages\rapidjson.temprelease.0.0.2.20\build\native\rapidjson.temprelease.targets')" />
    <Import Project="$(SolutionDir)\packages\directxtex_desktop_2015.2018.8.5.1\build\native\directxtex_desktop_2015.targets" Condition="Exists('$(SolutionDir)\packages\directxtex_desktop_2015.2018.8.5.1\build\native\directxtex_desktop_2015.targets')" />
    <Import Project="$(SolutionDir)\packages\Microsoft.glTF.CPP.1.6.1.0\build\native\Microsoft.glTF.CPP.targets" Condition="Exists('$(SolutionDir)\packages\Microsoft.glTF.CPP.1.6.1.0\build\native\Microsoft.glTF.CPP.targets')" />
    <Import Project="$(SolutionDir)\packages\draco.CPP.1.3.3.1\build\native\draco.CPP.targets" Condition="Exists('$(SolutionDir)\packages\draco.CPP.1.3.3.1\build\native\draco.CPP.targets')" />
>>>>>>> a55c8a2a
  </ImportGroup>
  <Target Name="EnsureNuGetPackageBuildImports" BeforeTargets="PrepareForBuild">
    <PropertyGroup>
      <ErrorText>This project references NuGet package(s) that are missing on this computer. Use NuGet Package Restore to download them.  For more information, see http://go.microsoft.com/fwlink/?LinkID=322105. The missing file is {0}.</ErrorText>
    </PropertyGroup>
<<<<<<< HEAD
    <Error Condition="!Exists('..\packages\rapidjson.temprelease.0.0.2.20\build\native\rapidjson.temprelease.targets')" Text="$([System.String]::Format('$(ErrorText)', '..\packages\rapidjson.temprelease.0.0.2.20\build\native\rapidjson.temprelease.targets'))" />
    <Error Condition="!Exists('..\packages\directxtex_desktop_2015.2018.2.9.1\build\native\directxtex_desktop_2015.targets')" Text="$([System.String]::Format('$(ErrorText)', '..\packages\directxtex_desktop_2015.2018.2.9.1\build\native\directxtex_desktop_2015.targets'))" />
    <Error Condition="!Exists('..\packages\directxmesh_desktop_2015.2018.2.7.1\build\native\directxmesh_desktop_2015.targets')" Text="$([System.String]::Format('$(ErrorText)', '..\packages\directxmesh_desktop_2015.2018.2.7.1\build\native\directxmesh_desktop_2015.targets'))" />
    <Error Condition="!Exists('..\packages\Microsoft.glTF.CPP.1.3.46.0\build\native\Microsoft.glTF.CPP.targets')" Text="$([System.String]::Format('$(ErrorText)', '..\packages\Microsoft.glTF.CPP.1.3.46.0\build\native\Microsoft.glTF.CPP.targets'))" />
=======
    <Error Condition="!Exists('$(SolutionDir)packages\rapidjson.temprelease.0.0.2.20\build\native\rapidjson.temprelease.targets')" Text="$([System.String]::Format('$(ErrorText)', '$(SolutionDir)packages\rapidjson.temprelease.0.0.2.20\build\native\rapidjson.temprelease.targets'))" />
    <Error Condition="!Exists('$(SolutionDir)\packages\directxtex_desktop_2015.2018.8.5.1\build\native\directxtex_desktop_2015.targets')" Text="$([System.String]::Format('$(ErrorText)', '$(SolutionDir)\packages\directxtex_desktop_2015.2018.8.5.1\build\native\directxtex_desktop_2015.targets'))" />
    <Error Condition="!Exists('$(SolutionDir)\packages\Microsoft.glTF.CPP.1.6.1.0\build\native\Microsoft.glTF.CPP.targets')" Text="$([System.String]::Format('$(ErrorText)', '$(SolutionDir)\packages\Microsoft.glTF.CPP.1.6.1.0\build\native\Microsoft.glTF.CPP.targets'))" />
    <Error Condition="!Exists('$(SolutionDir)\packages\draco.CPP.1.3.3.1\build\native\draco.CPP.targets')" Text="$([System.String]::Format('$(ErrorText)', '$(SolutionDir)\packages\draco.CPP.1.3.3.1\build\native\draco.CPP.targets'))" />
>>>>>>> a55c8a2a
  </Target>
</Project><|MERGE_RESOLUTION|>--- conflicted
+++ resolved
@@ -1,209 +1,189 @@
-<?xml version="1.0" encoding="utf-8"?>
-<Project DefaultTargets="Build" ToolsVersion="15.0" xmlns="http://schemas.microsoft.com/developer/msbuild/2003">
-  <ItemGroup Label="ProjectConfigurations">
-    <ProjectConfiguration Include="Debug|ARM">
-      <Configuration>Debug</Configuration>
-      <Platform>ARM</Platform>
-    </ProjectConfiguration>
-    <ProjectConfiguration Include="Debug|Win32">
-      <Configuration>Debug</Configuration>
-      <Platform>Win32</Platform>
-    </ProjectConfiguration>
-    <ProjectConfiguration Include="Release|ARM">
-      <Configuration>Release</Configuration>
-      <Platform>ARM</Platform>
-    </ProjectConfiguration>
-    <ProjectConfiguration Include="Release|Win32">
-      <Configuration>Release</Configuration>
-      <Platform>Win32</Platform>
-    </ProjectConfiguration>
-    <ProjectConfiguration Include="Debug|x64">
-      <Configuration>Debug</Configuration>
-      <Platform>x64</Platform>
-    </ProjectConfiguration>
-    <ProjectConfiguration Include="Release|x64">
-      <Configuration>Release</Configuration>
-      <Platform>x64</Platform>
-    </ProjectConfiguration>
-    <ProjectConfiguration Include="Debug Static Runtime|ARM">
-      <Configuration>Debug Static Runtime</Configuration>
-      <Platform>ARM</Platform>
-    </ProjectConfiguration>
-    <ProjectConfiguration Include="Debug Static Runtime|Win32">
-      <Configuration>Debug Static Runtime</Configuration>
-      <Platform>Win32</Platform>
-    </ProjectConfiguration>
-    <ProjectConfiguration Include="Release Static Runtime|ARM">
-      <Configuration>Release Static Runtime</Configuration>
-      <Platform>ARM</Platform>
-    </ProjectConfiguration>
-    <ProjectConfiguration Include="Release Static Runtime|Win32">
-      <Configuration>Release Static Runtime</Configuration>
-      <Platform>Win32</Platform>
-    </ProjectConfiguration>
-    <ProjectConfiguration Include="Debug Static Runtime|x64">
-      <Configuration>Debug Static Runtime</Configuration>
-      <Platform>x64</Platform>
-    </ProjectConfiguration>
-    <ProjectConfiguration Include="Release Static Runtime|x64">
-      <Configuration>Release Static Runtime</Configuration>
-      <Platform>x64</Platform>
-    </ProjectConfiguration>
-  </ItemGroup>
-  <PropertyGroup Label="Globals">
-    <VCProjectVersion>15.0</VCProjectVersion>
-    <ProjectGuid>{FF0275F1-58CB-4745-BA81-F6C1DF66E206}</ProjectGuid>
-    <Keyword>Win32Proj</Keyword>
-    <RootNamespace>glTFToolkit</RootNamespace>
-    <WindowsTargetPlatformVersion>10.0.16299.0</WindowsTargetPlatformVersion>
-  </PropertyGroup>
-  <Import Project="$(VCTargetsPath)\Microsoft.Cpp.Default.props" />
-  <PropertyGroup Label="Configuration">
-    <ConfigurationType>StaticLibrary</ConfigurationType>
-    <CharacterSet>Unicode</CharacterSet>
-    <PlatformToolset>v141</PlatformToolset>
-  </PropertyGroup>
-  <PropertyGroup Condition="'$(Configuration)'=='Debug' Or '$(Configuration)'=='Debug Static Runtime'" Label="Configuration">
-    <UseDebugLibraries>true</UseDebugLibraries>
-  </PropertyGroup>
-  <PropertyGroup Condition="'$(Configuration)'=='Release' Or '$(Configuration)'=='Release Static Runtime'" Label="Configuration">
-    <WholeProgramOptimization>true</WholeProgramOptimization>
-    <UseDebugLibraries>false</UseDebugLibraries>
-  </PropertyGroup>
-  <PropertyGroup Condition="'$(Platform)'=='ARM'" Label="Configuration">
-    <WindowsSDKDesktopARMSupport>true</WindowsSDKDesktopARMSupport>
-  </PropertyGroup>
-  <Import Project="$(VCTargetsPath)\Microsoft.Cpp.props" />
-  <ImportGroup Label="ExtensionSettings">
-  </ImportGroup>
-  <ImportGroup Label="Shared" />
-  <ImportGroup Label="PropertySheets">
-    <Import Project="$(UserRootDir)\Microsoft.Cpp.$(Platform).user.props" Condition="exists('$(UserRootDir)\Microsoft.Cpp.$(Platform).user.props')" Label="LocalAppDataPlatform" />
-  </ImportGroup>
-  <PropertyGroup Label="UserMacros" />
-  <PropertyGroup>
-    <OutDir>$(SolutionDir)Built\Out\$(PlatformToolset)\$(Platform)\$(Configuration)\$(MSBuildProjectName)\</OutDir>
-    <IntDir>$(SolutionDir)Built\Int\$(PlatformToolset)\$(Platform)\$(Configuration)\$(MSBuildProjectName)\</IntDir>
-  </PropertyGroup>
-  <PropertyGroup Condition="'$(Configuration)'=='Release' Or '$(Configuration)'=='Release Static Runtime'">
-    <LinkIncremental>false</LinkIncremental>
-  </PropertyGroup>
-  <PropertyGroup Condition="'$(Configuration)'=='Debug' Or '$(Configuration)'=='Debug Static Runtime'">
-    <LinkIncremental>true</LinkIncremental>
-  </PropertyGroup>
-  <ItemDefinitionGroup>
-    <ClCompile>
-      <PrecompiledHeader>Use</PrecompiledHeader>
-      <PrecompiledHeaderFile>pch.h</PrecompiledHeaderFile>
-      <LanguageStandard>stdcpp17</LanguageStandard>
-      <WarningLevel>Level4</WarningLevel>
-      <AdditionalIncludeDirectories>inc;%(AdditionalIncludeDirectories);$(MSBuildThisFileDirectory)</AdditionalIncludeDirectories>
-      <AdditionalOptions>/permissive- %(AdditionalOptions)</AdditionalOptions>
-      <TreatWarningAsError>true</TreatWarningAsError>
-      <GenerateXMLDocumentationFiles>true</GenerateXMLDocumentationFiles>
-      <SDLCheck>true</SDLCheck>
-      <PreprocessorDefinitions>_LIB;%(PreprocessorDefinitions)</PreprocessorDefinitions>
-      <Optimization>MaxSpeed</Optimization>
-      <FunctionLevelLinking>true</FunctionLevelLinking>
-      <IntrinsicFunctions>true</IntrinsicFunctions>
-      <RuntimeLibrary Condition="'$(Configuration)'=='Release Static Runtime'">MultiThreaded</RuntimeLibrary>
-    </ClCompile>
-    <Link>
-      <SubSystem>Windows</SubSystem>
-      <GenerateDebugInformation>true</GenerateDebugInformation>
-      <EnableCOMDATFolding>true</EnableCOMDATFolding>
-      <OptimizeReferences>true</OptimizeReferences>
-      <GenerateDebugInformation>true</GenerateDebugInformation>
-    </Link>
-  </ItemDefinitionGroup>
-  <ItemDefinitionGroup Condition="'$(Configuration)'=='Debug' Or '$(Configuration)'=='Debug Static Runtime'">
-    <ClCompile>
-      <Optimization>Disabled</Optimization>
-      <PreprocessorDefinitions>_DEBUG;%(PreprocessorDefinitions)</PreprocessorDefinitions>
-      <RuntimeLibrary Condition="'$(Configuration)'=='Debug Static Runtime'">MultiThreadedDebug</RuntimeLibrary>
-    </ClCompile>
-  </ItemDefinitionGroup>
-  <ItemDefinitionGroup Condition="'$(Configuration)'=='Release' Or '$(Configuration)'=='Release Static Runtime'">
-    <ClCompile>
-      <PreprocessorDefinitions>NDEBUG;%(PreprocessorDefinitions)</PreprocessorDefinitions>
-    </ClCompile>
-  </ItemDefinitionGroup>
-  <ItemDefinitionGroup Condition="'$(Platform)'=='x86'">
-    <ClCompile>
-      <PreprocessorDefinitions>WIN32;%(PreprocessorDefinitions)</PreprocessorDefinitions>
-    </ClCompile>
-  </ItemDefinitionGroup>
-  <ItemGroup>
-    <None Include="inc\GLTFMeshSerializationHelpers.inl" />
-    <None Include="packages.config" />
-  </ItemGroup>
-  <ItemGroup>
-    <ClInclude Include="inc\AccessorUtils.h" />
-    <ClInclude Include="inc\DeviceResources.h" />
-    <ClInclude Include="inc\DirectXMathUtils.h" />
-    <ClInclude Include="inc\GLBtoGLTF.h" />
-    <ClInclude Include="inc\GLTFLODUtils.h" />
-<<<<<<< HEAD
-    <ClInclude Include="inc\GLTFMeshSerializationHelpers.h" />
-    <ClInclude Include="inc\GLTFMeshUtils.h" />
-=======
-    <ClInclude Include="inc\GLTFMeshCompressionUtils.h" />
-    <ClInclude Include="inc\GLTFSDK.h" />
-    <ClInclude Include="inc\GLTFSpecularGlossinessUtils.h" />
->>>>>>> a55c8a2a
-    <ClInclude Include="inc\GLTFTextureCompressionUtils.h" />
-    <ClInclude Include="inc\GLTFTextureUtils.h" />
-    <ClInclude Include="inc\GLTFTexturePackingUtils.h" />
-    <ClInclude Include="inc\pch.h" />
-    <ClInclude Include="inc\SerializeBinary.h" />
-  </ItemGroup>
-  <ItemGroup>
-    <ClCompile Include="src\GLTFMeshCompressionUtils.cpp" />
-    <ClCompile Include="src\DeviceResources.cpp" />
-    <ClCompile Include="src\GLBtoGLTF.cpp" />
-    <ClCompile Include="src\GLTFLODUtils.cpp" />
-<<<<<<< HEAD
-    <ClCompile Include="src\GLTFMeshSerializationHelpers.cpp" />
-    <ClCompile Include="src\GLTFMeshUtils.cpp" />
-=======
-    <ClCompile Include="src\GLTFSpecularGlossinessUtils.cpp" />
->>>>>>> a55c8a2a
-    <ClCompile Include="src\GLTFTextureCompressionUtils.cpp" />
-    <ClCompile Include="src\GLTFTextureUtils.cpp" />
-    <ClCompile Include="src\GLTFTexturePackingUtils.cpp" />
-    <ClCompile Include="src\pch.cpp">
-      <PrecompiledHeader>Create</PrecompiledHeader>
-    </ClCompile>
-    <ClCompile Include="src\SerializeBinary.cpp" />
-  </ItemGroup>
-  <Import Project="$(VCTargetsPath)\Microsoft.Cpp.targets" />
-  <ImportGroup Label="ExtensionTargets">
-<<<<<<< HEAD
-    <Import Project="..\packages\rapidjson.temprelease.0.0.2.20\build\native\rapidjson.temprelease.targets" Condition="Exists('..\packages\rapidjson.temprelease.0.0.2.20\build\native\rapidjson.temprelease.targets')" />
-    <Import Project="..\packages\directxtex_desktop_2015.2018.2.9.1\build\native\directxtex_desktop_2015.targets" Condition="Exists('..\packages\directxtex_desktop_2015.2018.2.9.1\build\native\directxtex_desktop_2015.targets')" />
-    <Import Project="..\packages\directxmesh_desktop_2015.2018.2.7.1\build\native\directxmesh_desktop_2015.targets" Condition="Exists('..\packages\directxmesh_desktop_2015.2018.2.7.1\build\native\directxmesh_desktop_2015.targets')" />
-    <Import Project="..\packages\Microsoft.glTF.CPP.1.3.46.0\build\native\Microsoft.glTF.CPP.targets" Condition="Exists('..\packages\Microsoft.glTF.CPP.1.3.46.0\build\native\Microsoft.glTF.CPP.targets')" />
-=======
-    <Import Project="$(SolutionDir)packages\rapidjson.temprelease.0.0.2.20\build\native\rapidjson.temprelease.targets" Condition="Exists('$(SolutionDir)packages\rapidjson.temprelease.0.0.2.20\build\native\rapidjson.temprelease.targets')" />
-    <Import Project="$(SolutionDir)\packages\directxtex_desktop_2015.2018.8.5.1\build\native\directxtex_desktop_2015.targets" Condition="Exists('$(SolutionDir)\packages\directxtex_desktop_2015.2018.8.5.1\build\native\directxtex_desktop_2015.targets')" />
-    <Import Project="$(SolutionDir)\packages\Microsoft.glTF.CPP.1.6.1.0\build\native\Microsoft.glTF.CPP.targets" Condition="Exists('$(SolutionDir)\packages\Microsoft.glTF.CPP.1.6.1.0\build\native\Microsoft.glTF.CPP.targets')" />
-    <Import Project="$(SolutionDir)\packages\draco.CPP.1.3.3.1\build\native\draco.CPP.targets" Condition="Exists('$(SolutionDir)\packages\draco.CPP.1.3.3.1\build\native\draco.CPP.targets')" />
->>>>>>> a55c8a2a
-  </ImportGroup>
-  <Target Name="EnsureNuGetPackageBuildImports" BeforeTargets="PrepareForBuild">
-    <PropertyGroup>
-      <ErrorText>This project references NuGet package(s) that are missing on this computer. Use NuGet Package Restore to download them.  For more information, see http://go.microsoft.com/fwlink/?LinkID=322105. The missing file is {0}.</ErrorText>
-    </PropertyGroup>
-<<<<<<< HEAD
-    <Error Condition="!Exists('..\packages\rapidjson.temprelease.0.0.2.20\build\native\rapidjson.temprelease.targets')" Text="$([System.String]::Format('$(ErrorText)', '..\packages\rapidjson.temprelease.0.0.2.20\build\native\rapidjson.temprelease.targets'))" />
-    <Error Condition="!Exists('..\packages\directxtex_desktop_2015.2018.2.9.1\build\native\directxtex_desktop_2015.targets')" Text="$([System.String]::Format('$(ErrorText)', '..\packages\directxtex_desktop_2015.2018.2.9.1\build\native\directxtex_desktop_2015.targets'))" />
-    <Error Condition="!Exists('..\packages\directxmesh_desktop_2015.2018.2.7.1\build\native\directxmesh_desktop_2015.targets')" Text="$([System.String]::Format('$(ErrorText)', '..\packages\directxmesh_desktop_2015.2018.2.7.1\build\native\directxmesh_desktop_2015.targets'))" />
-    <Error Condition="!Exists('..\packages\Microsoft.glTF.CPP.1.3.46.0\build\native\Microsoft.glTF.CPP.targets')" Text="$([System.String]::Format('$(ErrorText)', '..\packages\Microsoft.glTF.CPP.1.3.46.0\build\native\Microsoft.glTF.CPP.targets'))" />
-=======
-    <Error Condition="!Exists('$(SolutionDir)packages\rapidjson.temprelease.0.0.2.20\build\native\rapidjson.temprelease.targets')" Text="$([System.String]::Format('$(ErrorText)', '$(SolutionDir)packages\rapidjson.temprelease.0.0.2.20\build\native\rapidjson.temprelease.targets'))" />
-    <Error Condition="!Exists('$(SolutionDir)\packages\directxtex_desktop_2015.2018.8.5.1\build\native\directxtex_desktop_2015.targets')" Text="$([System.String]::Format('$(ErrorText)', '$(SolutionDir)\packages\directxtex_desktop_2015.2018.8.5.1\build\native\directxtex_desktop_2015.targets'))" />
-    <Error Condition="!Exists('$(SolutionDir)\packages\Microsoft.glTF.CPP.1.6.1.0\build\native\Microsoft.glTF.CPP.targets')" Text="$([System.String]::Format('$(ErrorText)', '$(SolutionDir)\packages\Microsoft.glTF.CPP.1.6.1.0\build\native\Microsoft.glTF.CPP.targets'))" />
-    <Error Condition="!Exists('$(SolutionDir)\packages\draco.CPP.1.3.3.1\build\native\draco.CPP.targets')" Text="$([System.String]::Format('$(ErrorText)', '$(SolutionDir)\packages\draco.CPP.1.3.3.1\build\native\draco.CPP.targets'))" />
->>>>>>> a55c8a2a
-  </Target>
+<?xml version="1.0" encoding="utf-8"?>
+<Project DefaultTargets="Build" ToolsVersion="15.0" xmlns="http://schemas.microsoft.com/developer/msbuild/2003">
+  <ItemGroup Label="ProjectConfigurations">
+    <ProjectConfiguration Include="Debug|ARM">
+      <Configuration>Debug</Configuration>
+      <Platform>ARM</Platform>
+    </ProjectConfiguration>
+    <ProjectConfiguration Include="Debug|Win32">
+      <Configuration>Debug</Configuration>
+      <Platform>Win32</Platform>
+    </ProjectConfiguration>
+    <ProjectConfiguration Include="Release|ARM">
+      <Configuration>Release</Configuration>
+      <Platform>ARM</Platform>
+    </ProjectConfiguration>
+    <ProjectConfiguration Include="Release|Win32">
+      <Configuration>Release</Configuration>
+      <Platform>Win32</Platform>
+    </ProjectConfiguration>
+    <ProjectConfiguration Include="Debug|x64">
+      <Configuration>Debug</Configuration>
+      <Platform>x64</Platform>
+    </ProjectConfiguration>
+    <ProjectConfiguration Include="Release|x64">
+      <Configuration>Release</Configuration>
+      <Platform>x64</Platform>
+    </ProjectConfiguration>
+    <ProjectConfiguration Include="Debug Static Runtime|ARM">
+      <Configuration>Debug Static Runtime</Configuration>
+      <Platform>ARM</Platform>
+    </ProjectConfiguration>
+    <ProjectConfiguration Include="Debug Static Runtime|Win32">
+      <Configuration>Debug Static Runtime</Configuration>
+      <Platform>Win32</Platform>
+    </ProjectConfiguration>
+    <ProjectConfiguration Include="Release Static Runtime|ARM">
+      <Configuration>Release Static Runtime</Configuration>
+      <Platform>ARM</Platform>
+    </ProjectConfiguration>
+    <ProjectConfiguration Include="Release Static Runtime|Win32">
+      <Configuration>Release Static Runtime</Configuration>
+      <Platform>Win32</Platform>
+    </ProjectConfiguration>
+    <ProjectConfiguration Include="Debug Static Runtime|x64">
+      <Configuration>Debug Static Runtime</Configuration>
+      <Platform>x64</Platform>
+    </ProjectConfiguration>
+    <ProjectConfiguration Include="Release Static Runtime|x64">
+      <Configuration>Release Static Runtime</Configuration>
+      <Platform>x64</Platform>
+    </ProjectConfiguration>
+  </ItemGroup>
+  <PropertyGroup Label="Globals">
+    <VCProjectVersion>15.0</VCProjectVersion>
+    <ProjectGuid>{FF0275F1-58CB-4745-BA81-F6C1DF66E206}</ProjectGuid>
+    <Keyword>Win32Proj</Keyword>
+    <RootNamespace>glTFToolkit</RootNamespace>
+    <WindowsTargetPlatformVersion>10.0.16299.0</WindowsTargetPlatformVersion>
+  </PropertyGroup>
+  <Import Project="$(VCTargetsPath)\Microsoft.Cpp.Default.props" />
+  <PropertyGroup Label="Configuration">
+    <ConfigurationType>StaticLibrary</ConfigurationType>
+    <CharacterSet>Unicode</CharacterSet>
+    <PlatformToolset>v141</PlatformToolset>
+  </PropertyGroup>
+  <PropertyGroup Condition="'$(Configuration)'=='Debug' Or '$(Configuration)'=='Debug Static Runtime'" Label="Configuration">
+    <UseDebugLibraries>true</UseDebugLibraries>
+  </PropertyGroup>
+  <PropertyGroup Condition="'$(Configuration)'=='Release' Or '$(Configuration)'=='Release Static Runtime'" Label="Configuration">
+    <WholeProgramOptimization>true</WholeProgramOptimization>
+    <UseDebugLibraries>false</UseDebugLibraries>
+  </PropertyGroup>
+  <PropertyGroup Condition="'$(Platform)'=='ARM'" Label="Configuration">
+    <WindowsSDKDesktopARMSupport>true</WindowsSDKDesktopARMSupport>
+  </PropertyGroup>
+  <Import Project="$(VCTargetsPath)\Microsoft.Cpp.props" />
+  <ImportGroup Label="ExtensionSettings">
+  </ImportGroup>
+  <ImportGroup Label="Shared" />
+  <ImportGroup Label="PropertySheets">
+    <Import Project="$(UserRootDir)\Microsoft.Cpp.$(Platform).user.props" Condition="exists('$(UserRootDir)\Microsoft.Cpp.$(Platform).user.props')" Label="LocalAppDataPlatform" />
+  </ImportGroup>
+  <PropertyGroup Label="UserMacros" />
+  <PropertyGroup>
+    <OutDir>$(SolutionDir)Built\Out\$(PlatformToolset)\$(Platform)\$(Configuration)\$(MSBuildProjectName)\</OutDir>
+    <IntDir>$(SolutionDir)Built\Int\$(PlatformToolset)\$(Platform)\$(Configuration)\$(MSBuildProjectName)\</IntDir>
+  </PropertyGroup>
+  <PropertyGroup Condition="'$(Configuration)'=='Release' Or '$(Configuration)'=='Release Static Runtime'">
+    <LinkIncremental>false</LinkIncremental>
+  </PropertyGroup>
+  <PropertyGroup Condition="'$(Configuration)'=='Debug' Or '$(Configuration)'=='Debug Static Runtime'">
+    <LinkIncremental>true</LinkIncremental>
+  </PropertyGroup>
+  <ItemDefinitionGroup>
+    <ClCompile>
+      <PrecompiledHeader>Use</PrecompiledHeader>
+      <PrecompiledHeaderFile>pch.h</PrecompiledHeaderFile>
+      <LanguageStandard>stdcpp17</LanguageStandard>
+      <WarningLevel>Level4</WarningLevel>
+      <AdditionalIncludeDirectories>inc;%(AdditionalIncludeDirectories);$(MSBuildThisFileDirectory)</AdditionalIncludeDirectories>
+      <AdditionalOptions>/permissive- %(AdditionalOptions)</AdditionalOptions>
+      <TreatWarningAsError>true</TreatWarningAsError>
+      <GenerateXMLDocumentationFiles>true</GenerateXMLDocumentationFiles>
+      <SDLCheck>true</SDLCheck>
+      <PreprocessorDefinitions>_LIB;%(PreprocessorDefinitions)</PreprocessorDefinitions>
+      <Optimization>MaxSpeed</Optimization>
+      <FunctionLevelLinking>true</FunctionLevelLinking>
+      <IntrinsicFunctions>true</IntrinsicFunctions>
+      <RuntimeLibrary Condition="'$(Configuration)'=='Release Static Runtime'">MultiThreaded</RuntimeLibrary>
+    </ClCompile>
+    <Link>
+      <SubSystem>Windows</SubSystem>
+      <GenerateDebugInformation>true</GenerateDebugInformation>
+      <EnableCOMDATFolding>true</EnableCOMDATFolding>
+      <OptimizeReferences>true</OptimizeReferences>
+      <GenerateDebugInformation>true</GenerateDebugInformation>
+    </Link>
+  </ItemDefinitionGroup>
+  <ItemDefinitionGroup Condition="'$(Configuration)'=='Debug' Or '$(Configuration)'=='Debug Static Runtime'">
+    <ClCompile>
+      <Optimization>Disabled</Optimization>
+      <PreprocessorDefinitions>_DEBUG;%(PreprocessorDefinitions)</PreprocessorDefinitions>
+      <RuntimeLibrary Condition="'$(Configuration)'=='Debug Static Runtime'">MultiThreadedDebug</RuntimeLibrary>
+    </ClCompile>
+  </ItemDefinitionGroup>
+  <ItemDefinitionGroup Condition="'$(Configuration)'=='Release' Or '$(Configuration)'=='Release Static Runtime'">
+    <ClCompile>
+      <PreprocessorDefinitions>NDEBUG;%(PreprocessorDefinitions)</PreprocessorDefinitions>
+    </ClCompile>
+  </ItemDefinitionGroup>
+  <ItemDefinitionGroup Condition="'$(Platform)'=='x86'">
+    <ClCompile>
+      <PreprocessorDefinitions>WIN32;%(PreprocessorDefinitions)</PreprocessorDefinitions>
+    </ClCompile>
+  </ItemDefinitionGroup>
+  <ItemGroup>
+    <None Include="inc\GLTFMeshSerializationHelpers.inl" />
+    <None Include="packages.config" />
+  </ItemGroup>
+  <ItemGroup>
+    <ClInclude Include="inc\AccessorUtils.h" />
+    <ClInclude Include="inc\DeviceResources.h" />
+    <ClInclude Include="inc\DirectXMathUtils.h" />
+    <ClInclude Include="inc\GLBtoGLTF.h" />
+    <ClInclude Include="inc\GLTFLODUtils.h" />
+    <ClInclude Include="inc\GLTFMeshSerializationHelpers.h" />
+    <ClInclude Include="inc\GLTFMeshUtils.h" />
+    <ClInclude Include="inc\GLTFMeshCompressionUtils.h" />
+    <ClInclude Include="inc\GLTFSDK.h" />
+    <ClInclude Include="inc\GLTFSpecularGlossinessUtils.h" />
+    <ClInclude Include="inc\GLTFTextureCompressionUtils.h" />
+    <ClInclude Include="inc\GLTFTextureUtils.h" />
+    <ClInclude Include="inc\GLTFTexturePackingUtils.h" />
+    <ClInclude Include="inc\pch.h" />
+    <ClInclude Include="inc\SerializeBinary.h" />
+  </ItemGroup>
+  <ItemGroup>
+    <ClCompile Include="src\GLTFMeshCompressionUtils.cpp" />
+    <ClCompile Include="src\DeviceResources.cpp" />
+    <ClCompile Include="src\GLBtoGLTF.cpp" />
+    <ClCompile Include="src\GLTFLODUtils.cpp" />
+    <ClCompile Include="src\GLTFMeshSerializationHelpers.cpp" />
+    <ClCompile Include="src\GLTFMeshUtils.cpp" />
+    <ClCompile Include="src\GLTFSpecularGlossinessUtils.cpp" />
+    <ClCompile Include="src\GLTFTextureCompressionUtils.cpp" />
+    <ClCompile Include="src\GLTFTextureUtils.cpp" />
+    <ClCompile Include="src\GLTFTexturePackingUtils.cpp" />
+    <ClCompile Include="src\pch.cpp">
+      <PrecompiledHeader>Create</PrecompiledHeader>
+    </ClCompile>
+    <ClCompile Include="src\SerializeBinary.cpp" />
+  </ItemGroup>
+  <Import Project="$(VCTargetsPath)\Microsoft.Cpp.targets" />
+  <ImportGroup Label="ExtensionTargets">
+    <Import Project="$(SolutionDir)packages\rapidjson.temprelease.0.0.2.20\build\native\rapidjson.temprelease.targets" Condition="Exists('$(SolutionDir)packages\rapidjson.temprelease.0.0.2.20\build\native\rapidjson.temprelease.targets')" />
+    <Import Project="$(SolutionDir)\packages\directxtex_desktop_2015.2018.8.5.1\build\native\directxtex_desktop_2015.targets" Condition="Exists('$(SolutionDir)\packages\directxtex_desktop_2015.2018.8.5.1\build\native\directxtex_desktop_2015.targets')" />
+    <Import Project="$(SolutionDir)\packages\Microsoft.glTF.CPP.1.6.1.0\build\native\Microsoft.glTF.CPP.targets" Condition="Exists('$(SolutionDir)\packages\Microsoft.glTF.CPP.1.6.1.0\build\native\Microsoft.glTF.CPP.targets')" />
+    <Import Project="$(SolutionDir)\packages\draco.CPP.1.3.3.1\build\native\draco.CPP.targets" Condition="Exists('$(SolutionDir)\packages\draco.CPP.1.3.3.1\build\native\draco.CPP.targets')" />
+  </ImportGroup>
+  <Target Name="EnsureNuGetPackageBuildImports" BeforeTargets="PrepareForBuild">
+    <PropertyGroup>
+      <ErrorText>This project references NuGet package(s) that are missing on this computer. Use NuGet Package Restore to download them.  For more information, see http://go.microsoft.com/fwlink/?LinkID=322105. The missing file is {0}.</ErrorText>
+    </PropertyGroup>
+    <Error Condition="!Exists('$(SolutionDir)packages\rapidjson.temprelease.0.0.2.20\build\native\rapidjson.temprelease.targets')" Text="$([System.String]::Format('$(ErrorText)', '$(SolutionDir)packages\rapidjson.temprelease.0.0.2.20\build\native\rapidjson.temprelease.targets'))" />
+    <Error Condition="!Exists('$(SolutionDir)\packages\directxtex_desktop_2015.2018.8.5.1\build\native\directxtex_desktop_2015.targets')" Text="$([System.String]::Format('$(ErrorText)', '$(SolutionDir)\packages\directxtex_desktop_2015.2018.8.5.1\build\native\directxtex_desktop_2015.targets'))" />
+    <Error Condition="!Exists('$(SolutionDir)\packages\Microsoft.glTF.CPP.1.6.1.0\build\native\Microsoft.glTF.CPP.targets')" Text="$([System.String]::Format('$(ErrorText)', '$(SolutionDir)\packages\Microsoft.glTF.CPP.1.6.1.0\build\native\Microsoft.glTF.CPP.targets'))" />
+    <Error Condition="!Exists('$(SolutionDir)\packages\draco.CPP.1.3.3.1\build\native\draco.CPP.targets')" Text="$([System.String]::Format('$(ErrorText)', '$(SolutionDir)\packages\draco.CPP.1.3.3.1\build\native\draco.CPP.targets'))" />
+  </Target>
 </Project>