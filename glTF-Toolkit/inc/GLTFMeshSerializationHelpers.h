// Copyright (c) Microsoft Corporation. All rights reserved.
// Licensed under the MIT License. See LICENSE in the project root for license information.

#pragma once

#include <GLTFSDK/GLTF.h>
#include <GLTFSDK/GLTFResourceReader.h>
#include <GLTFSDK/GLTFResourceWriter.h>
#include <GLTFSDK/IResourceWriter.h>
#include <DirectXMath.h>
#include "BufferBuilder2.h"

namespace Microsoft::glTF::Toolkit
{
	enum class AttributeFormat : uint8_t;
	enum class PrimitiveFormat : uint8_t;
	struct MeshOptions;


	//------------------------------------------
	// Attribute

	enum Attribute
	{
		Indices = 0,
		Positions,
		Normals,
		Tangents,
		UV0,
		UV1,
		Color0,
		Joints0,
		Weights0,
		Count
	};


	//------------------------------------------
	// AttributeList

	struct AttributeList
	{
		uint32_t Mask;

		inline void SetAttribute(Attribute Attr, bool Value) 
		{
			Value ? AddAttribute(Attr) : ClearAttribute(Attr);
		}
		inline void AddAttribute(Attribute Attr) { Mask |= 1 << Attr; }
		inline void ClearAttribute(Attribute Attr) { Mask &= ~(1 << Attr); }
		inline bool HasAttribute(Attribute Attr) const { return (Mask & Attr) != 0; }

		static AttributeList FromPrimitive(const MeshPrimitive& p);
		
		inline bool operator==(const AttributeList& rhs) const { return Mask == rhs.Mask; }
		inline bool operator!=(const AttributeList& rhs) const { return Mask != rhs.Mask; }
	};


	//------------------------------------------
	// AccessorInfo

	struct AccessorInfo
	{
		ComponentType		Type;
		AccessorType		Dimension;
		BufferViewTarget	Target;

		bool IsValid(void) const;
		size_t GetElementSize(void) const;

		static AccessorInfo Invalid(void);
		static AccessorInfo Create(ComponentType CType, AccessorType AType, BufferViewTarget Target);
		static AccessorInfo Max(const AccessorInfo& a0, const AccessorInfo& a1);
	};


	//------------------------------------------
	// PrimitiveInfo

	struct PrimitiveInfo
	{
		size_t Offset; // Could be index or vertex offset.

		size_t IndexCount;
		size_t VertexCount;
		AccessorInfo Metadata[Count];

		size_t GetCount(void) const { return IndexCount > 0 ? IndexCount : VertexCount; };
		size_t FaceCount(void) const { return GetCount() / 3; }
		size_t GetIndexSize(void) const { return Accessor::GetComponentTypeSize(Metadata[Indices].Type); }
		size_t GetVertexSize(void) const;

		void GetVertexInfo(size_t& Stride, size_t(&Offsets)[Count]) const;

		AccessorInfo& operator[] (size_t Index) { return Metadata[Index]; }
		const AccessorInfo& operator[] (size_t Index) const { return Metadata[Index]; }

		static ComponentType GetIndexType(size_t IndexCount) { return IndexCount < USHORT_MAX ? (IndexCount < BYTE_MAX ? COMPONENT_UNSIGNED_BYTE : COMPONENT_UNSIGNED_SHORT) : COMPONENT_UNSIGNED_INT; }

		static PrimitiveInfo Create(size_t IndexCount, size_t VertexCount, AttributeList Attributes, std::pair<ComponentType, AccessorType>(&Types)[Count], size_t Offset = 0);
		static PrimitiveInfo CreateMin(size_t IndexCount, size_t VertexCount, AttributeList Attributes, size_t Offset = 0);
		static PrimitiveInfo CreateMax(size_t IndexCount, size_t VertexCount, AttributeList Attributes, size_t Offset = 0);
		static PrimitiveInfo Max(const PrimitiveInfo& p0, const PrimitiveInfo& p1);
	};


	//------------------------------------------
	// MeshData

	struct MeshData
	{
		std::vector<uint32_t>			Indices;
		std::vector<DirectX::XMFLOAT3>  Positions;
		std::vector<DirectX::XMFLOAT3>  Normals;
		std::vector<DirectX::XMFLOAT4>  Tangents;
		std::vector<DirectX::XMFLOAT2>  UV0;
		std::vector<DirectX::XMFLOAT2>  UV1;
		std::vector<DirectX::XMFLOAT4>  Color0;
		std::vector<DirectX::XMUINT4>   Joints0;
		std::vector<DirectX::XMFLOAT4>  Weights0;

		void Reset(void);

		void WriteIndices(const PrimitiveInfo& Info, std::vector<uint8_t>& Output) const;
		void WriteVertices(const PrimitiveInfo& Info, std::vector<uint8_t>& Output) const;
		void ReadVertices(const PrimitiveInfo& Info, std::vector<uint8_t>& Input);
	};


	//------------------------------------------
	// MeshInfo

	class MeshInfo
	{
	public:
		MeshInfo(void);

		bool Initialize(const IStreamReader& StreamReader, const GLTFDocument& Doc, const Mesh& Mesh);
		void Reset(void);
		void Optimize(void);
		void GenerateAttributes(bool GenerateTangentSpace);
		void Export(const MeshOptions& Options, BufferBuilder2& Builder, Mesh& OutMesh) const;

		static bool CanParse(const Mesh& m);

	private:
		inline size_t GetFaceCount(void) const { return (m_Indices.size() > 0 ? m_Indices.size() : m_Positions.size()) / 3; }
		PrimitiveInfo DetermineMeshFormat(void) const;

		void InitSeparateAccessors(const IStreamReader& StreamReader, const GLTFDocument& Doc, const Mesh& Mesh);
		void InitSharedAccessors(const IStreamReader& StreamReader, const GLTFDocument& Doc, const Mesh& Mesh);

		void WriteIndices(const PrimitiveInfo& Info, std::vector<uint8_t>& Output) const;
		void WriteVertInterleaved(const PrimitiveInfo& Info, std::vector<uint8_t>& Output) const;
		void WriteVertSeparated(const PrimitiveInfo& Info, std::vector<uint8_t>& Output) const;
		void ReadVertices(const PrimitiveInfo& Info, std::vector<uint8_t>& Input);

		MeshInfo CreatePrimitive(const PrimitiveInfo& Prim) const;
		void ExportSSI(BufferBuilder2& Builder, Mesh& OutMesh) const;	// Separate primitives, separate attributes, indexed
		void ExportSS(BufferBuilder2& Builder, Mesh& OutMesh) const;	// Separate primitives, separate attributes, non-indexed
		void ExportCSI(BufferBuilder2& Builder, Mesh& OutMesh) const;	// Combine primitives, separate attributes, indexed
		void ExportCS(BufferBuilder2& Builder, Mesh& OutMesh) const;	// Combine primitives, separate attributes, non-indexed
		void ExportSI(BufferBuilder2& Builder, Mesh& OutMesh) const;	// Separate primitives, interleave attributes
		void ExportCI(BufferBuilder2& Builder, Mesh& OutMesh) const;	// Combine primitives, interleave attributes

<<<<<<< HEAD
		size_t GenerateInterleaved(void);
		void RegenerateSeparate(void);

=======
		template <typename From, typename RemapFunc>
		void LocalizeAttribute(const PrimitiveInfo& Prim, const RemapFunc& Remap, const std::vector<From>& Global, std::vector<From>& Local) const;
		
		static void RemapIndices(std::unordered_map<uint32_t, uint32_t>& Map, std::vector<uint32_t>& NewIndices, const uint32_t* Indices, size_t Count);
		static bool UsesSharedAccessors(const GLTFDocument& Doc, const Mesh& m);
>>>>>>> 49d88121
		static PrimitiveFormat DetermineFormat(const GLTFDocument& Doc, const Mesh& m);
		static void RemapIndices(std::unordered_map<uint32_t, uint32_t>& Map, std::vector<uint32_t>& NewIndices, const uint32_t* Indices, size_t Count);
		static bool CombinedAccessors(const GLTFDocument& Doc, const Mesh& m);

	private:
		std::string m_Name;
		std::vector<PrimitiveInfo> m_Primitives;

<<<<<<< HEAD
		std::vector<uint32_t> m_Indices;
		std::vector<DirectX::XMFLOAT3> m_Positions;
		std::vector<DirectX::XMFLOAT3> m_Normals;
		std::vector<DirectX::XMFLOAT4> m_Tangents;
		std::vector<DirectX::XMFLOAT2> m_UV0;
		std::vector<DirectX::XMFLOAT2> m_UV1;
		std::vector<DirectX::XMFLOAT4> m_Color0;
		std::vector<DirectX::XMUINT4>  m_Joints0;
		std::vector<DirectX::XMFLOAT4> m_Weights0;

		std::vector<uint8_t> m_VertexBuffer;

		// DirectXMesh intermediate data
		std::vector<uint32_t> m_FacePrims; // Mapping from face index to primitive index.
		std::vector<uint32_t> m_PointReps;
		std::vector<uint32_t> m_Adjacency;
		std::vector<uint32_t> m_DupVerts;
		std::vector<uint32_t> m_FaceRemap;
		std::vector<uint32_t> m_VertRemap;

		size_t m_VertexCount;
		size_t m_IndexCount;
		AttributeList m_Attributes;
=======
		std::vector<uint32_t>			m_Indices;
		std::vector<DirectX::XMFLOAT3>	m_Positions;
		std::vector<DirectX::XMFLOAT3>	m_Normals;
		std::vector<DirectX::XMFLOAT4>	m_Tangents;
		std::vector<DirectX::XMFLOAT2>	m_UV0;
		std::vector<DirectX::XMFLOAT2>	m_UV1;
		std::vector<DirectX::XMFLOAT4>	m_Color0;
		std::vector<DirectX::XMUINT4>	m_Joints0;
		std::vector<DirectX::XMFLOAT4>	m_Weights0;

		AttributeList	m_Attributes;
>>>>>>> 49d88121
		PrimitiveFormat m_PrimFormat;
	};


	//------------------------------------------
	// Serialization Helpers - these generally just perform switch cases down to the templated C++ types to allow for generic serialization.

	// ---- Reading ----

	template <typename From, typename To, size_t Dimension>
	void Read(To* Dest, const uint8_t* Src, size_t Stride, size_t Offset, size_t Count);

	template <typename From, typename To>
	void Read(const AccessorInfo& Accessor, To* Dest, const uint8_t* Src, size_t Stride, size_t Offset, size_t Count);

	template <typename To>
	void Read(const AccessorInfo& Accessor, To* Dest, const uint8_t* Src, size_t Count, size_t Stride, size_t Offset);

	template <typename From, typename To>
	void Read(const IStreamReader& StreamReader, const GLTFDocument& Doc, const Accessor& Accessor, std::vector<To>& Output);

	template <typename To>
	void Read(const IStreamReader& StreamReader, const GLTFDocument& Doc, const Accessor& Accessor, std::vector<To>& Output);

	template <typename To>
	bool ReadAccessor(const IStreamReader& StreamReader, const GLTFDocument& Doc, const std::string& AccessorId, std::vector<To>& Output, AccessorInfo& OutInfo);


	// ---- Writing ----

	template <typename To, typename From, size_t Dimension>
	void Write(uint8_t* Dest, size_t Stride, size_t Offset, const From* Src, size_t Count);

	template <typename To, typename From>
	void Write(const AccessorInfo& Info, uint8_t* Dest, size_t Stride, size_t Offset, const From* Src, size_t Count);

	template <typename From>
	void Write(const AccessorInfo& Info, uint8_t* Dest, size_t Stride, size_t Offset, const From* Src, size_t Count);

	template <typename From>
	size_t Write(const AccessorInfo& Info, uint8_t* Dest, const From* Src, size_t Count);


	// ---- Exporting Mesh Data to GLTFSDK BufferBuilder ----

	template <typename From>
	std::string ExportAccessor(BufferBuilder2& Builder, const AccessorInfo& Info, const From* Src, size_t Count, size_t Offset = 0);

	// Maps a global mesh buffer to a 
	template <typename From, typename RemapFunc = std::function<uint32_t(uint32_t)>>
	std::string ExportAccessorIndexed(BufferBuilder2& Builder, const AccessorInfo& Info, size_t VertexCount, const uint32_t* Indices, size_t IndexCount, const RemapFunc& Remap, const From* GlobalAttr);


	// ---- Finding Min & Max ----

	template <typename T, size_t Dimension>
	void FindMinMax(const uint8_t* Src, size_t Stride, size_t Offset, size_t Count, std::vector<float>& Min, std::vector<float>& Max);

	template <typename T>
	void FindMinMax(const AccessorInfo& Info, const uint8_t* Src, size_t Stride, size_t Offset, size_t Count, std::vector<float>& Min, std::vector<float>& Max);
	
	template <typename T>
	void FindMinMax(const AccessorInfo& Info, const T* Src, size_t Count, std::vector<float>& Min, std::vector<float>& Max);
	
	template <typename T>
	void FindMinMax(const AccessorInfo& Info, const std::vector<T>& Src, size_t Offset, size_t Count, std::vector<float>& Min, std::vector<float>& Max);

	void FindMinMax(const AccessorInfo& Info, const uint8_t* Src, size_t Stride, size_t Offset, size_t Count, std::vector<float>& Min, std::vector<float>& Max);
}

#include "GLTFMeshSerializationHelpers.inl"<|MERGE_RESOLUTION|>--- conflicted
+++ resolved
@@ -13,8 +13,6 @@
 namespace Microsoft::glTF::Toolkit
 {
 	enum class AttributeFormat : uint8_t;
-	enum class PrimitiveFormat : uint8_t;
-	struct MeshOptions;
 
 
 	//------------------------------------------
@@ -106,29 +104,6 @@
 
 
 	//------------------------------------------
-	// MeshData
-
-	struct MeshData
-	{
-		std::vector<uint32_t>			Indices;
-		std::vector<DirectX::XMFLOAT3>  Positions;
-		std::vector<DirectX::XMFLOAT3>  Normals;
-		std::vector<DirectX::XMFLOAT4>  Tangents;
-		std::vector<DirectX::XMFLOAT2>  UV0;
-		std::vector<DirectX::XMFLOAT2>  UV1;
-		std::vector<DirectX::XMFLOAT4>  Color0;
-		std::vector<DirectX::XMUINT4>   Joints0;
-		std::vector<DirectX::XMFLOAT4>  Weights0;
-
-		void Reset(void);
-
-		void WriteIndices(const PrimitiveInfo& Info, std::vector<uint8_t>& Output) const;
-		void WriteVertices(const PrimitiveInfo& Info, std::vector<uint8_t>& Output) const;
-		void ReadVertices(const PrimitiveInfo& Info, std::vector<uint8_t>& Input);
-	};
-
-
-	//------------------------------------------
 	// MeshInfo
 
 	class MeshInfo
@@ -164,50 +139,17 @@
 		void ExportSI(BufferBuilder2& Builder, Mesh& OutMesh) const;	// Separate primitives, interleave attributes
 		void ExportCI(BufferBuilder2& Builder, Mesh& OutMesh) const;	// Combine primitives, interleave attributes
 
-<<<<<<< HEAD
-		size_t GenerateInterleaved(void);
-		void RegenerateSeparate(void);
-
-=======
 		template <typename From, typename RemapFunc>
 		void LocalizeAttribute(const PrimitiveInfo& Prim, const RemapFunc& Remap, const std::vector<From>& Global, std::vector<From>& Local) const;
 		
 		static void RemapIndices(std::unordered_map<uint32_t, uint32_t>& Map, std::vector<uint32_t>& NewIndices, const uint32_t* Indices, size_t Count);
 		static bool UsesSharedAccessors(const GLTFDocument& Doc, const Mesh& m);
->>>>>>> 49d88121
 		static PrimitiveFormat DetermineFormat(const GLTFDocument& Doc, const Mesh& m);
-		static void RemapIndices(std::unordered_map<uint32_t, uint32_t>& Map, std::vector<uint32_t>& NewIndices, const uint32_t* Indices, size_t Count);
-		static bool CombinedAccessors(const GLTFDocument& Doc, const Mesh& m);
 
 	private:
 		std::string m_Name;
 		std::vector<PrimitiveInfo> m_Primitives;
 
-<<<<<<< HEAD
-		std::vector<uint32_t> m_Indices;
-		std::vector<DirectX::XMFLOAT3> m_Positions;
-		std::vector<DirectX::XMFLOAT3> m_Normals;
-		std::vector<DirectX::XMFLOAT4> m_Tangents;
-		std::vector<DirectX::XMFLOAT2> m_UV0;
-		std::vector<DirectX::XMFLOAT2> m_UV1;
-		std::vector<DirectX::XMFLOAT4> m_Color0;
-		std::vector<DirectX::XMUINT4>  m_Joints0;
-		std::vector<DirectX::XMFLOAT4> m_Weights0;
-
-		std::vector<uint8_t> m_VertexBuffer;
-
-		// DirectXMesh intermediate data
-		std::vector<uint32_t> m_FacePrims; // Mapping from face index to primitive index.
-		std::vector<uint32_t> m_PointReps;
-		std::vector<uint32_t> m_Adjacency;
-		std::vector<uint32_t> m_DupVerts;
-		std::vector<uint32_t> m_FaceRemap;
-		std::vector<uint32_t> m_VertRemap;
-
-		size_t m_VertexCount;
-		size_t m_IndexCount;
-		AttributeList m_Attributes;
-=======
 		std::vector<uint32_t>			m_Indices;
 		std::vector<DirectX::XMFLOAT3>	m_Positions;
 		std::vector<DirectX::XMFLOAT3>	m_Normals;
@@ -219,7 +161,6 @@
 		std::vector<DirectX::XMFLOAT4>	m_Weights0;
 
 		AttributeList	m_Attributes;
->>>>>>> 49d88121
 		PrimitiveFormat m_PrimFormat;
 	};
 
