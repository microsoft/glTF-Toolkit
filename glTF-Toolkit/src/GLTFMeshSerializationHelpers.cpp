// Copyright (c) Microsoft Corporation. All rights reserved.
// Licensed under the MIT License. See LICENSE in the project root for license information.

#include "pch.h"

#include <numeric>
#include <DirectXMesh.h>
#include <rapidjson/writer.h>

#include "DirectXMathUtils.h"
#include "GLTFMeshUtils.h"
#include "GLTFMeshSerializationHelpers.h"

#define EPSILON 1e-6f

// Attribute loop helpers
#define FOREACH_ATTRIBUTE_SUBRANGE(start, stop, op) for (size_t i = start; i < stop; ++i) { op((Attribute)i); }
#define FOREACH_ATTRIBUTE_SETSTART(start, op) FOREACH_ATTRIBUTE_SUBRANGE(start, Count, op)
#define FOREACH_ATTRIBUTE(op) FOREACH_ATTRIBUTE_SUBRANGE(0, Count, op)

using namespace DirectX;
using namespace Microsoft::glTF;
using namespace Microsoft::glTF::Toolkit;

AttributeList AttributeList::FromPrimitive(const MeshPrimitive& p)
{
	AttributeList a ={ 0 };
	a.SetAttribute(Indices, p.indicesAccessorId.empty());
	a.SetAttribute(Positions, p.positionsAccessorId.empty());
	a.SetAttribute(Normals, p.normalsAccessorId.empty());
	a.SetAttribute(Tangents, p.tangentsAccessorId.empty());
	a.SetAttribute(UV0, p.uv0AccessorId.empty());
	a.SetAttribute(UV1, p.uv1AccessorId.empty());
	a.SetAttribute(Color0, p.color0AccessorId.empty());
	a.SetAttribute(Joints0, p.joints0AccessorId.empty());
	a.SetAttribute(Weights0, p.weights0AccessorId.empty());
	return a;
}

bool AccessorInfo::IsValid(void) const
{
	const uint8_t Zeros[sizeof(AccessorInfo)] ={ 0 };
	return std::memcmp(this, Zeros, sizeof(AccessorInfo)) != 0;
}

size_t AccessorInfo::GetElementSize(void) const 
{ 
	return Accessor::GetComponentTypeSize(Type) * Accessor::GetTypeCount(Dimension); 
}

AccessorInfo AccessorInfo::Invalid(void)
{
	AccessorInfo Info;
	Info.Type		= COMPONENT_UNKNOWN;
	Info.Dimension	= TYPE_UNKNOWN;
	Info.Target		= UNKNOWN_BUFFER;
	return Info;
}

AccessorInfo AccessorInfo::Create(ComponentType CType, AccessorType AType, BufferViewTarget Target)
{
	AccessorInfo Info;
	Info.Type		= CType;
	Info.Dimension	= AType;
	Info.Target		= Target;
	return Info;
}

AccessorInfo AccessorInfo::Max(const AccessorInfo& a0, const AccessorInfo& a1)
{
	AccessorInfo MaxInfo;
	MaxInfo.Target		= a0.Target;
	MaxInfo.Type		= std::max(a0.Type, a1.Type);
	MaxInfo.Dimension	= std::max(a0.Dimension, a1.Dimension);
	return MaxInfo;
}

size_t PrimitiveInfo::GetVertexSize(void) const
{
	size_t Stride = 0;
	size_t Offsets[Count];
	GetVertexInfo(Stride, Offsets);
	return Stride;
}

void PrimitiveInfo::GetVertexInfo(size_t& Stride, size_t(&Offsets)[Count]) const
{
	Stride = 0;
	std::fill(Offsets, Offsets + Count, -1);

	// Iterate through attributes
	for (size_t i = Positions; i < Count; ++i)
	{
		// Only include valid attributes.
		if (Metadata[i].IsValid())
		{
			const size_t CompSize = Accessor::GetComponentTypeSize(Metadata[i].Type);

			// Pad to the component type's size.
			// TODO: Implement more complicated packing mechanism.
			if (Stride % CompSize != 0)
			{
				Stride += CompSize - Stride % CompSize;
			}

			Offsets[i] = Stride;
			Stride += CompSize * Accessor::GetTypeCount(Metadata[i].Dimension);
		}
	}
}

PrimitiveInfo PrimitiveInfo::Create(size_t IndexCount, size_t VertexCount, AttributeList Attributes, std::pair<ComponentType, AccessorType>(&Types)[Count], size_t Offset)
{
	PrimitiveInfo Info ={ 0 };
	Info.Offset			= Offset;
	Info.IndexCount		= IndexCount;
	Info.VertexCount	= VertexCount;
	FOREACH_ATTRIBUTE([&](auto i)
	{
		if (Attributes.HasAttribute(i))
		{
			Info[i] = AccessorInfo::Create(Types[i].first, Types[i].second, i == Indices ? ELEMENT_ARRAY_BUFFER : ARRAY_BUFFER);
		}
	});
	return Info;
}

// Creates a descriptor containing the most compressed form of mesh given a vertex and index count.
PrimitiveInfo PrimitiveInfo::CreateMin(size_t IndexCount, size_t VertexCount, AttributeList Attributes, size_t Offset)
{
	std::pair<ComponentType, AccessorType> Types[] ={
		{ GetIndexType(IndexCount),	TYPE_SCALAR },	// Indices
		{ COMPONENT_FLOAT,			TYPE_VEC3 },	// Position
		{ COMPONENT_FLOAT,			TYPE_VEC3 },	// Normals
		{ COMPONENT_FLOAT,			TYPE_VEC4 },	// Tangents
		{ COMPONENT_UNSIGNED_BYTE,	TYPE_VEC2 },	// UV0
		{ COMPONENT_UNSIGNED_BYTE,	TYPE_VEC2 },	// UV1
		{ COMPONENT_UNSIGNED_BYTE,	TYPE_VEC4 },	// Color0
		{ COMPONENT_UNSIGNED_BYTE,	TYPE_VEC4 },	// Joints0
		{ COMPONENT_UNSIGNED_BYTE,	TYPE_VEC4 },	// Weights0
	};

	return Create(IndexCount, VertexCount, Attributes, Types);
}

// Creates a descriptor containing the maximimum precision index and vertex type.
PrimitiveInfo PrimitiveInfo::CreateMax(size_t IndexCount, size_t VertexCount, AttributeList Attributes, size_t Offset)
{
	std::pair<ComponentType, AccessorType> Types[] ={
		{ COMPONENT_UNSIGNED_INT,	TYPE_SCALAR },	// Indices
		{ COMPONENT_FLOAT,			TYPE_VEC3 },	// Position
		{ COMPONENT_FLOAT,			TYPE_VEC3 },	// Normals
		{ COMPONENT_FLOAT,			TYPE_VEC4 },	// Tangents
		{ COMPONENT_FLOAT,			TYPE_VEC2 },	// UV0
		{ COMPONENT_FLOAT,			TYPE_VEC2 },	// UV1
		{ COMPONENT_FLOAT,			TYPE_VEC4 },	// Color0
		{ COMPONENT_UNSIGNED_SHORT,	TYPE_VEC4 },	// Joints0
		{ COMPONENT_FLOAT,			TYPE_VEC4 },	// Weights0
	};

	return Create(IndexCount, VertexCount, Attributes, Types);
}

PrimitiveInfo PrimitiveInfo::Max(const PrimitiveInfo& p0, const PrimitiveInfo& p1)
{
	PrimitiveInfo MaxInfo;
	FOREACH_ATTRIBUTE([&](auto i) { MaxInfo[i] = AccessorInfo::Max(p0[i], p1[i]); });
	return MaxInfo;
}

void Microsoft::glTF::Toolkit::FindMinMax(const AccessorInfo& Info, const uint8_t* Src, size_t Stride, size_t Offset, size_t Count, std::vector<float>& Min, std::vector<float>& Max)
{
	switch (Info.Type)
	{
	case COMPONENT_UNSIGNED_BYTE:	FindMinMax<uint8_t>(Info, Src, Stride, Offset, Count, Min, Max); break;
	case COMPONENT_UNSIGNED_SHORT:	FindMinMax<uint16_t>(Info, Src, Stride, Offset, Count, Min, Max); break;
	case COMPONENT_UNSIGNED_INT:	FindMinMax<uint16_t>(Info, Src, Stride, Offset, Count, Min, Max); break;
	case COMPONENT_FLOAT:			FindMinMax<float>(Info, Src, Stride, Offset, Count, Min, Max); break;
	}
}


void MeshData::Reset(void)
{
	Indices.clear();
	Positions.clear();
	Normals.clear();
	Tangents.clear();
	UV0.clear();
	UV1.clear();
	Color0.clear();
	Joints0.clear();
	Weights0.clear();
}

void MeshData::WriteIndices(const PrimitiveInfo& Info, std::vector<uint8_t>& Output) const
{
	size_t WriteLen = Info.IndexCount * Info.GetIndexSize();

	size_t OldSize = Output.size();
	Output.resize(OldSize + WriteLen);

	uint8_t* VertexStart = Output.data() + OldSize;
	Write(Info[Attribute::Indices], VertexStart, Indices.data(), Indices.size());
}

void MeshData::WriteVertices(const PrimitiveInfo& Info, std::vector<uint8_t>& Output) const
{
	size_t Stride;
	size_t Offsets[Count];
	Info.GetVertexInfo(Stride, Offsets);

	size_t WriteLen = Info.VertexCount * Stride;

	size_t OldSize = Output.size();
	Output.resize(OldSize + WriteLen);

	uint8_t* VertexStart = Output.data() + OldSize;
	Write(Info[Attribute::Positions], VertexStart, Stride, Offsets[Positions], Positions.data(), Positions.size());
	Write(Info[Attribute::Normals], VertexStart, Stride, Offsets[Normals], Normals.data(), Normals.size());
	Write(Info[Attribute::Tangents], VertexStart, Stride, Offsets[Tangents], Tangents.data(), Tangents.size());
	Write(Info[Attribute::UV0], VertexStart, Stride, Offsets[UV0], UV0.data(), UV0.size());
	Write(Info[Attribute::UV1], VertexStart, Stride, Offsets[UV1], UV1.data(), UV1.size());
	Write(Info[Attribute::Color0], VertexStart, Stride, Offsets[Color0], Color0.data(), Color0.size());
	Write(Info[Attribute::Joints0], VertexStart, Stride, Offsets[Joints0], Joints0.data(), Joints0.size());
	Write(Info[Attribute::Weights0], VertexStart, Stride, Offsets[Weights0], Weights0.data(), Weights0.size());
}

void MeshData::ReadVertices(const PrimitiveInfo& Info, std::vector<uint8_t>& Input)
{
	size_t Stride;
	size_t Offsets[Count];
	Info.GetVertexInfo(Stride, Offsets);

	Read(Info[Attribute::Positions], Positions.data(), Input.data(), Info.VertexCount, Stride, Offsets[Attribute::Positions]);
	Read(Info[Attribute::Normals], Normals.data(), Input.data(), Info.VertexCount, Stride, Offsets[Attribute::Normals]);
	Read(Info[Attribute::Tangents], Tangents.data(), Input.data(), Info.VertexCount, Stride, Offsets[Attribute::Tangents]);
	Read(Info[Attribute::UV0], UV0.data(), Input.data(), Info.VertexCount, Stride, Offsets[Attribute::UV0]);
	Read(Info[Attribute::UV1], UV1.data(), Input.data(), Info.VertexCount, Stride, Offsets[Attribute::UV1]);
	Read(Info[Attribute::Color0], Color0.data(), Input.data(), Info.VertexCount, Stride, Offsets[Attribute::Color0]);
	Read(Info[Attribute::Joints0], Joints0.data(), Input.data(), Info.VertexCount, Stride, Offsets[Attribute::Joints0]);
	Read(Info[Attribute::Weights0], Weights0.data(), Input.data(), Info.VertexCount, Stride, Offsets[Attribute::Weights0]);
}


MeshInfo::MeshInfo(void)
	: m_Name()
	, m_Primitives()
	, m_Indices()
	, m_Positions()
	, m_Normals()
	, m_Tangents()
	, m_UV0()
	, m_UV1()
	, m_Color0()
	, m_Joints0()
	, m_Weights0()
<<<<<<< HEAD
	, m_VertexBuffer()
	, m_FacePrims()
	, m_PointReps()
	, m_Adjacency()
	, m_DupVerts()
	, m_FaceRemap()
	, m_VertRemap()
	, m_IndexCount(0u)
	, m_VertexCount(0u)
=======
>>>>>>> 49d88121
	, m_Attributes{ 0 }
	, m_PrimFormat{ 0 }
{ }

bool MeshInfo::Initialize(const IStreamReader& StreamReader, const GLTFDocument& Doc, const Mesh& Mesh)
{
	// Ensure mesh has the correct properties for us to process.
	if (!CanParse(Mesh))
	{
		return false;
	}

	// Clear the old state of the mesh (to allow warm starting of buffers.)
	Reset();

	// Pull in the mesh data and cache the metadata.
	m_Primitives.resize(Mesh.primitives.size());

<<<<<<< HEAD
	if (CombinedAccessors(Doc, Mesh))
	{
		InitCombined(StreamReader, Doc, Mesh);
	}
	else
	{
		InitSeparate(StreamReader, Doc, Mesh);
=======
	if (UsesSharedAccessors(Doc, Mesh))
	{
		InitSharedAccessors(StreamReader, Doc, Mesh);
	}
	else
	{
		InitSeparateAccessors(StreamReader, Doc, Mesh);
>>>>>>> 49d88121
	}

	if (m_Positions.empty())
	{
		Reset();
		return false;
	}

	m_Name = Mesh.name;
	m_Attributes = AttributeList::FromPrimitive(Mesh.primitives[0]);
	m_PrimFormat = DetermineFormat(Doc, Mesh);

	return true;
}

void MeshInfo::InitSeparateAccessors(const IStreamReader& StreamReader, const GLTFDocument& Doc, const Mesh& Mesh)
{
	for (size_t i = 0; i < Mesh.primitives.size(); ++i)
	{
		const auto& p = Mesh.primitives[i];
		auto& PrimInfo = m_Primitives[i];

		uint32_t IndexStart = (uint32_t)m_Indices.size();
		uint32_t PositionStart = (uint32_t)m_Positions.size();

		ReadAccessor(StreamReader, Doc, p.indicesAccessorId, m_Indices, PrimInfo[Indices]);
		ReadAccessor(StreamReader, Doc, p.positionsAccessorId, m_Positions, PrimInfo[Positions]);
		ReadAccessor(StreamReader, Doc, p.normalsAccessorId, m_Normals, PrimInfo[Normals]);
		ReadAccessor(StreamReader, Doc, p.tangentsAccessorId, m_Tangents, PrimInfo[Tangents]);
		ReadAccessor(StreamReader, Doc, p.uv0AccessorId, m_UV0, PrimInfo[UV0]);
		ReadAccessor(StreamReader, Doc, p.uv1AccessorId, m_UV1, PrimInfo[UV1]);
		ReadAccessor(StreamReader, Doc, p.color0AccessorId, m_Color0, PrimInfo[Color0]);
		ReadAccessor(StreamReader, Doc, p.joints0AccessorId, m_Joints0, PrimInfo[Joints0]);
		ReadAccessor(StreamReader, Doc, p.weights0AccessorId, m_Weights0, PrimInfo[Weights0]);

		PrimInfo.Offset = m_Indices.size() > 0 ? IndexStart : PositionStart;
		PrimInfo.IndexCount = m_Indices.size() - IndexStart;
		PrimInfo.VertexCount = m_Positions.size() - PositionStart;

		// Conversion from local to global index buffer; add vertex offset to each index.
		std::for_each(m_Indices.begin() + IndexStart, m_Indices.end(), [=](auto& v) { v = v + PositionStart; });
	}
}

void MeshInfo::InitSharedAccessors(const IStreamReader& StreamReader, const GLTFDocument& Doc, const Mesh& Mesh)
{
	const auto& p0 = Mesh.primitives[0];
	auto& PrimInfo0 = m_Primitives[0];

	// Combined meshes can only be segmented into primitives (sub-meshes) by index offsets + counts; otherwise it better be only one primitive.
	assert(Mesh.primitives.size() > 1 || !p0.indicesAccessorId.empty());

	ReadAccessor(StreamReader, Doc, p0.positionsAccessorId, m_Positions, PrimInfo0[Positions]);
	ReadAccessor(StreamReader, Doc, p0.normalsAccessorId, m_Normals, PrimInfo0[Normals]);
	ReadAccessor(StreamReader, Doc, p0.tangentsAccessorId, m_Tangents, PrimInfo0[Tangents]);
	ReadAccessor(StreamReader, Doc, p0.uv0AccessorId, m_UV0, PrimInfo0[UV0]);
	ReadAccessor(StreamReader, Doc, p0.uv1AccessorId, m_UV1, PrimInfo0[UV1]);
	ReadAccessor(StreamReader, Doc, p0.color0AccessorId, m_Color0, PrimInfo0[Color0]);
	ReadAccessor(StreamReader, Doc, p0.joints0AccessorId, m_Joints0, PrimInfo0[Joints0]);
	ReadAccessor(StreamReader, Doc, p0.weights0AccessorId, m_Weights0, PrimInfo0[Weights0]);

	// If there are indices, grab the vertex count for each primitive by determining the number of unique indices in its index set.
	std::unordered_set<uint32_t> UniqueVertices;
	for (size_t i = 0; i < Mesh.primitives.size(); ++i)
	{
		const auto& p = Mesh.primitives[i];
		auto& PrimInfo = m_Primitives[i];

		uint32_t IndexStart = (uint32_t)m_Indices.size();
		ReadAccessor(StreamReader, Doc, p.indicesAccessorId, m_Indices, PrimInfo[Indices]);

		// Generate the unique vertex set.
		UniqueVertices.clear();
		UniqueVertices.insert(m_Indices.begin() + IndexStart, m_Indices.end());

		PrimInfo.IndexCount = m_Indices.size() - IndexStart;
		PrimInfo.VertexCount = UniqueVertices.size(); // Use the uniqueness count to determine number of vertices for this primitive.
	}
}

void MeshInfo::Reset(void)
{
	m_Name.clear();
	m_Primitives.clear();

	m_Indices.clear();
	m_Positions.clear();
	m_Normals.clear();
	m_Tangents.clear();
	m_UV0.clear();
	m_UV1.clear();
	m_Color0.clear();
	m_Joints0.clear();
	m_Weights0.clear();

<<<<<<< HEAD
	m_FacePrims.clear();
	m_PointReps.clear();
	m_Adjacency.clear();
	m_DupVerts.clear();
	m_FaceRemap.clear();
	m_VertRemap.clear();

	m_IndexCount = 0;
	m_VertexCount = 0;
=======
>>>>>>> 49d88121
	m_Attributes ={ 0 };
	m_PrimFormat = PrimitiveFormat::Combined;
}

void MeshInfo::Optimize(void)
{
	if (!m_Attributes.HasAttribute(Indices))
	{
		std::cout << "Mesh '" << m_Name << "': optimize operation failed - this operation requires mesh to use indices.";
		return;
	}

	// DirectXMesh intermediate data
	std::vector<uint32_t> FacePrims; // Mapping from face index to primitive index.
	std::vector<uint32_t> PointReps;
	std::vector<uint32_t> Adjacency;
	std::vector<uint32_t> DupVerts;
	std::vector<uint32_t> FaceRemap;
	std::vector<uint32_t> VertRemap;
	std::vector<uint8_t> VertexBuffer;

	const size_t IndexCount = m_Indices.size();
	const size_t VertexCount = m_Positions.size();
	const size_t FaceCount = GetFaceCount();

	for (size_t i = 0; i < m_Primitives.size(); ++i)
	{
		// Populate attribute id array with primitive index denoting this is a distinct sub-mesh.
		size_t OldFaceCount = FacePrims.size();
		FacePrims.resize(OldFaceCount + m_Primitives[i].FaceCount());
		std::fill(FacePrims.begin() + OldFaceCount, FacePrims.end(), (uint32_t)i);
	}

	// Ensure intermediate buffer sizes.
	PointReps.resize(VertexCount);
	Adjacency.resize(GetFaceCount() * 3);
	FaceRemap.resize(FacePrims.size());
	VertRemap.resize(VertexCount);

	// Perform DirectXMesh optimizations
	DirectX::GenerateAdjacencyAndPointReps(m_Indices.data(), FaceCount, m_Positions.data(), VertexCount, EPSILON, PointReps.data(), Adjacency.data());
	DirectX::Clean(m_Indices.data(), FaceCount, VertexCount, Adjacency.data(), FacePrims.data(), DupVerts);
	DirectX::AttributeSort(FaceCount, FacePrims.data(), FaceRemap.data());
	DirectX::ReorderIBAndAdjacency(m_Indices.data(), FaceCount, Adjacency.data(), FaceRemap.data());
	DirectX::OptimizeFacesEx(m_Indices.data(), FaceCount, Adjacency.data(), FacePrims.data(), FaceRemap.data());
	DirectX::ReorderIB(m_Indices.data(), FaceCount, FaceRemap.data());
	DirectX::OptimizeVertices(m_Indices.data(), FaceCount, VertexCount, VertRemap.data());
	DirectX::FinalizeIB(m_Indices.data(), FaceCount, VertRemap.data(), VertexCount);

	auto Info = PrimitiveInfo::CreateMax(IndexCount, VertexCount, m_Attributes);

	WriteVertInterleaved(Info, VertexBuffer);
	DirectX::FinalizeVBAndPointReps(VertexBuffer.data(), Info.GetVertexSize(), VertexCount, PointReps.data(), VertRemap.data());
	ReadVertices(Info, VertexBuffer);

	for (size_t i = 0; i < m_Primitives.size(); ++i)
	{
		auto it = std::find(FacePrims.begin(), FacePrims.end(), (uint32_t)i);
		assert(it != FacePrims.end());

		m_Primitives[i].Offset = size_t(it - FacePrims.begin()) * 3;
	}
}

void MeshInfo::GenerateAttributes(bool GenerateTangentSpace)
{
	if (!m_Attributes.HasAttribute(Indices))
	{
		std::cout << "Mesh '" << m_Name << "': normal/tangent generation operation failed - this operation requires mesh to use indices.";
		return;
	}

	const size_t IndexCount = m_Indices.size();
	const size_t VertexCount = m_Positions.size();
	const size_t FaceCount = GetFaceCount();

	// Always generate normals if not present.
	if (m_Normals.empty())
	{
		m_Normals.resize(VertexCount);
		DirectX::ComputeNormals(m_Indices.data(), FaceCount, m_Positions.data(), VertexCount, CNORM_DEFAULT, m_Normals.data());

		// Prompt recompute of tangents if they were supplied (however unlikely if no normals weren't supplied.)
		m_Tangents.clear();
	}

	// Generate tangents if not present and it's been opted-in.
	if (GenerateTangentSpace && m_Tangents.empty() && !m_UV0.empty())
	{
		m_Tangents.resize(VertexCount);
		DirectX::ComputeTangentFrame(m_Indices.data(), FaceCount, m_Positions.data(), m_Normals.data(), m_UV0.data(), VertexCount, m_Tangents.data());
	}
}

void MeshInfo::Export(const MeshOptions& Options, BufferBuilder2& Builder, Mesh& OutMesh) const
{
	auto PrimFormat = Options.PrimitiveFormat == PrimitiveFormat::Preserved ? m_PrimFormat : Options.PrimitiveFormat;

	switch (PrimFormat)
	{
	case PrimitiveFormat::Combined:
		switch (Options.AttributeFormat)
		{
		case AttributeFormat::Interleaved: ExportCI(Builder, OutMesh); break;
		case AttributeFormat::Separated: ExportCSI(Builder, OutMesh); break;
		}
		break;

	case PrimitiveFormat::Separated:
		switch (Options.AttributeFormat)
		{
		case AttributeFormat::Interleaved: ExportSI(Builder, OutMesh); break;
		case AttributeFormat::Separated:
			if (m_Indices.empty())
			{
				ExportSS(Builder, OutMesh);
			}
			else
			{
				ExportSSI(Builder, OutMesh);
			}
			break;
		}
		break;
	}

	rapidjson::Document meshExtJson;
	meshExtJson.SetObject();

	meshExtJson.AddMember("clean", rapidjson::Value(Options.Optimize), meshExtJson.GetAllocator());
	meshExtJson.AddMember("tangents", rapidjson::Value(m_Tangents.size() > 0), meshExtJson.GetAllocator());
	meshExtJson.AddMember("primitive_format", rapidjson::Value((uint8_t)PrimFormat), meshExtJson.GetAllocator());
	meshExtJson.AddMember("attribute_format", rapidjson::Value((uint8_t)Options.AttributeFormat), meshExtJson.GetAllocator());

	rapidjson::StringBuffer buffer;
	rapidjson::Writer<rapidjson::StringBuffer> writer(buffer);
	meshExtJson.Accept(writer);

	OutMesh.extensions.insert(std::pair<std::string, std::string>(EXTENSION_MSFT_MESH_OPTIMIZER, buffer.GetString()));
}

bool MeshInfo::CanParse(const Mesh& m)
{
	if (m.primitives.empty())
	{
		return false;
	}

	AttributeList Attrs = AttributeList::FromPrimitive(m.primitives[0]);
	for (size_t i = 0; i < m.primitives.size(); ++i)
	{
		const auto& p = m.primitives[i];

		// DirectXMesh expects triangle lists - can't optimize other topologies.
		if (p.mode != MeshMode::MESH_TRIANGLES)
		{
			return false;
		}

		// Check for inconsistent index usage and/or vertex formats.
		if (Attrs != AttributeList::FromPrimitive(p))
		{
			return false;
		}
	}

	return true;
}

PrimitiveInfo MeshInfo::DetermineMeshFormat(void) const
{
	if (m_Primitives.empty())
	{
		return PrimitiveInfo{};
	}

	// Start at most compressed vertex attribute formats.
	PrimitiveInfo MaxInfo = PrimitiveInfo::CreateMin(m_Indices.size(), m_Indices.size(), m_Attributes);

	// Accumulate the minimum compression capability of each primitive to determine our overall vertex format.
	for (size_t i = 0; i < m_Primitives.size(); ++i)
	{
		MaxInfo = PrimitiveInfo::Max(MaxInfo, m_Primitives[i]);
	}

	return MaxInfo;
}

template <typename From, typename RemapFunc>
void MeshInfo::LocalizeAttribute(const PrimitiveInfo& Prim, const RemapFunc& Remap, const std::vector<From>& Global, std::vector<From>& Local) const
{
	Local.resize(Prim.VertexCount);
	std::for_each(&m_Indices[Prim.Offset], &m_Indices[Prim.Offset + Prim.IndexCount], [&](auto& i) { Local[Remap(i)] = Global[i]; });
}

MeshInfo MeshInfo::CreatePrimitive(const PrimitiveInfo& Prim) const
{
	MeshInfo m;
	
	if (m_Attributes.HasAttribute(Attribute::Indices))
	{
		std::unordered_map<uint32_t, uint32_t> IndexRemap;
		RemapIndices(IndexRemap, m.m_Indices, &m_Indices[Prim.Offset], Prim.IndexCount);

		auto RemapFunc = [&] (uint32_t i) { return IndexRemap[i]; };

		LocalizeAttribute(Prim, RemapFunc, m_Positions, m.m_Positions);
		LocalizeAttribute(Prim, RemapFunc, m_Normals, m.m_Normals);
		LocalizeAttribute(Prim, RemapFunc, m_Tangents, m.m_Tangents);
		LocalizeAttribute(Prim, RemapFunc, m_UV0, m.m_UV0);
		LocalizeAttribute(Prim, RemapFunc, m_UV1, m.m_UV1);
		LocalizeAttribute(Prim, RemapFunc, m_Color0, m.m_Color0);
		LocalizeAttribute(Prim, RemapFunc, m_Joints0, m.m_Joints0);
		LocalizeAttribute(Prim, RemapFunc, m_Weights0, m.m_Weights0);
	}
	else
	{
		m.m_Positions.assign(&m_Positions[Prim.Offset], &m_Positions[Prim.Offset + Prim.VertexCount]);
		m.m_Normals.assign(&m_Normals[Prim.Offset], &m_Normals[Prim.Offset + Prim.VertexCount]);
		m.m_Tangents.assign(&m_Tangents[Prim.Offset], &m_Tangents[Prim.Offset + Prim.VertexCount]);
		m.m_UV0.assign(&m_UV0[Prim.Offset], &m_UV0[Prim.Offset + Prim.VertexCount]);
		m.m_UV1.assign(&m_UV1[Prim.Offset], &m_UV1[Prim.Offset + Prim.VertexCount]);
		m.m_Color0.assign(&m_Color0[Prim.Offset], &m_Color0[Prim.Offset + Prim.VertexCount]);
		m.m_Joints0.assign(&m_Joints0[Prim.Offset], &m_Joints0[Prim.Offset + Prim.VertexCount]);
		m.m_Weights0.assign(&m_Weights0[Prim.Offset], &m_Weights0[Prim.Offset + Prim.VertexCount]);
	}

	return m;
}

void MeshInfo::WriteIndices(const PrimitiveInfo& Info, std::vector<uint8_t>& Output) const
{
	const size_t WriteLen = Info.IndexCount * Info.GetIndexSize();
	const size_t OldSize = Output.size();
	Output.resize(OldSize + WriteLen);

	uint8_t* VertexStart = Output.data() + OldSize;
	Write(Info[Indices], VertexStart, m_Indices.data(), m_Indices.size());
}

void MeshInfo::WriteVertInterleaved(const PrimitiveInfo& Info, std::vector<uint8_t>& Output) const
{
	size_t Stride;
	size_t Offsets[Count];
	Info.GetVertexInfo(Stride, Offsets);

	const size_t WriteLen = Info.VertexCount * Stride;
	const size_t OldSize = Output.size();
	Output.resize(OldSize + WriteLen);

	uint8_t* VertexStart = Output.data() + OldSize;
	Write(Info[Positions], VertexStart, Stride, Offsets[Positions], m_Positions.data(), m_Positions.size());
	Write(Info[Normals], VertexStart, Stride, Offsets[Normals], m_Normals.data(), m_Normals.size());
	Write(Info[Tangents], VertexStart, Stride, Offsets[Tangents], m_Tangents.data(), m_Tangents.size());
	Write(Info[UV0], VertexStart, Stride, Offsets[UV0], m_UV0.data(), m_UV0.size());
	Write(Info[UV1], VertexStart, Stride, Offsets[UV1], m_UV1.data(), m_UV1.size());
	Write(Info[Color0], VertexStart, Stride, Offsets[Color0], m_Color0.data(), m_Color0.size());
	Write(Info[Joints0], VertexStart, Stride, Offsets[Joints0], m_Joints0.data(), m_Joints0.size());
	Write(Info[Weights0], VertexStart, Stride, Offsets[Weights0], m_Weights0.data(), m_Weights0.size());
}

void MeshInfo::WriteVertSeparated(const PrimitiveInfo& Info, std::vector<uint8_t>& Output) const
{
	size_t Pos = 0;
	Pos += Write(Info[Positions], Output.data() + Pos, m_Positions.data(), m_Positions.size());
	Pos += Write(Info[Normals], Output.data() + Pos, m_Normals.data(), m_Normals.size());
	Pos += Write(Info[Tangents], Output.data() + Pos, m_Tangents.data(), m_Tangents.size());
	Pos += Write(Info[UV0], Output.data() + Pos, m_UV0.data(), m_UV0.size());
	Pos += Write(Info[UV1], Output.data() + Pos, m_UV1.data(), m_UV1.size());
	Pos += Write(Info[Color0], Output.data() + Pos, m_Color0.data(), m_Color0.size());
	Pos += Write(Info[Joints0], Output.data() + Pos, m_Joints0.data(), m_Joints0.size());
	Pos += Write(Info[Weights0], Output.data() + Pos, m_Weights0.data(), m_Weights0.size());
}

void MeshInfo::ReadVertices(const PrimitiveInfo& Info, std::vector<uint8_t>& Input)
{
	size_t Stride;
	size_t Offsets[Count];
	Info.GetVertexInfo(Stride, Offsets);

	Read(Info[Positions], m_Positions.data(), Input.data(), Info.VertexCount, Stride, Offsets[Positions]);
	Read(Info[Normals], m_Normals.data(), Input.data(), Info.VertexCount, Stride, Offsets[Normals]);
	Read(Info[Tangents], m_Tangents.data(), Input.data(), Info.VertexCount, Stride, Offsets[Tangents]);
	Read(Info[UV0], m_UV0.data(), Input.data(), Info.VertexCount, Stride, Offsets[UV0]);
	Read(Info[UV1], m_UV1.data(), Input.data(), Info.VertexCount, Stride, Offsets[UV1]);
	Read(Info[Color0], m_Color0.data(), Input.data(), Info.VertexCount, Stride, Offsets[Color0]);
	Read(Info[Joints0], m_Joints0.data(), Input.data(), Info.VertexCount, Stride, Offsets[Joints0]);
	Read(Info[Weights0], m_Weights0.data(), Input.data(), Info.VertexCount, Stride, Offsets[Weights0]);
}

void MeshInfo::ExportSSI(BufferBuilder2& Builder, Mesh& OutMesh) const
{
	assert(m_Attributes.HasAttribute(Indices));

	for (size_t i = 0; i < m_Primitives.size(); ++i)
	{
		const auto& PrimInfo = m_Primitives[i];

		size_t StartIndex = PrimInfo.Offset;

		// Remap indices to a localized range.
		std::unordered_map<uint32_t, uint32_t> IndexRemap;
		std::vector<uint32_t> NewIndices;
		RemapIndices(IndexRemap, NewIndices, &m_Indices[StartIndex], PrimInfo.IndexCount);

		auto RemapFunc = [&](uint32_t i) { return IndexRemap.at(i); };

		MeshPrimitive& Prim = OutMesh.primitives[i];
		Prim.indicesAccessorId		= ExportAccessor(Builder, PrimInfo[Indices], NewIndices.data(), PrimInfo.IndexCount);
		Prim.positionsAccessorId	= ExportAccessorIndexed(Builder, PrimInfo[Positions], PrimInfo.VertexCount, m_Indices.data(), PrimInfo.IndexCount, RemapFunc, m_Positions.data());
		Prim.normalsAccessorId		= ExportAccessorIndexed(Builder, PrimInfo[Normals], PrimInfo.VertexCount, m_Indices.data(), PrimInfo.IndexCount, RemapFunc, m_Normals.data());
		Prim.tangentsAccessorId		= ExportAccessorIndexed(Builder, PrimInfo[Tangents], PrimInfo.VertexCount, m_Indices.data(), PrimInfo.IndexCount, RemapFunc, m_Tangents.data());
		Prim.uv0AccessorId			= ExportAccessorIndexed(Builder, PrimInfo[UV0], PrimInfo.VertexCount, m_Indices.data(), PrimInfo.IndexCount, RemapFunc, m_UV0.data());
		Prim.uv1AccessorId			= ExportAccessorIndexed(Builder, PrimInfo[UV1], PrimInfo.VertexCount, m_Indices.data(), PrimInfo.IndexCount, RemapFunc, m_UV1.data());
		Prim.color0AccessorId		= ExportAccessorIndexed(Builder, PrimInfo[Color0], PrimInfo.VertexCount, m_Indices.data(), PrimInfo.IndexCount, RemapFunc, m_Color0.data());
		Prim.joints0AccessorId		= ExportAccessorIndexed(Builder, PrimInfo[Joints0], PrimInfo.VertexCount, m_Indices.data(), PrimInfo.IndexCount, RemapFunc, m_Joints0.data());
		Prim.weights0AccessorId		= ExportAccessorIndexed(Builder, PrimInfo[Weights0], PrimInfo.VertexCount, m_Indices.data(), PrimInfo.IndexCount, RemapFunc, m_Weights0.data());
	}
}

void MeshInfo::ExportSS(BufferBuilder2& Builder, Mesh& OutMesh) const
{
	for (size_t i = 0; i < m_Primitives.size(); ++i)
	{
		const auto& p = m_Primitives[i];

		MeshPrimitive& Prim = OutMesh.primitives[i];
		Prim.positionsAccessorId	= ExportAccessor(Builder, p[Positions], m_Positions.data(), p.VertexCount, p.Offset);
		Prim.normalsAccessorId		= ExportAccessor(Builder, p[Normals], m_Normals.data(), p.VertexCount, p.Offset);
		Prim.tangentsAccessorId		= ExportAccessor(Builder, p[Tangents], m_Tangents.data(), p.VertexCount, p.Offset);
		Prim.uv0AccessorId			= ExportAccessor(Builder, p[UV0], m_UV0.data(), p.VertexCount, p.Offset);
		Prim.uv1AccessorId			= ExportAccessor(Builder, p[UV1], m_UV1.data(), p.VertexCount, p.Offset);
		Prim.color0AccessorId		= ExportAccessor(Builder, p[Color0], m_Color0.data(), p.VertexCount, p.Offset);
		Prim.joints0AccessorId		= ExportAccessor(Builder, p[Joints0], m_Joints0.data(), p.VertexCount, p.Offset);
		Prim.weights0AccessorId		= ExportAccessor(Builder, p[Weights0], m_Weights0.data(), p.VertexCount, p.Offset);
	}
}

void MeshInfo::ExportCSI(BufferBuilder2& Builder, Mesh& OutMesh) const
{
<<<<<<< HEAD
	assert(m_Attributes.HasAttribute(Indices));

	std::vector<float> Min, Max;
	auto PrimInfo = DetermineMeshFormat();
=======
	const auto PrimInfo = DetermineMeshFormat();
>>>>>>> 49d88121

	std::vector<uint8_t> Buffer = std::vector<uint8_t>(PrimInfo.IndexCount * PrimInfo.GetIndexSize());
	WriteIndices(PrimInfo, Buffer);
	Builder.AddBufferView(Buffer, 0, ELEMENT_ARRAY_BUFFER);

	std::vector<float> Min, Max;
	for (size_t i = 0; i < m_Primitives.size(); ++i)
	{
		const auto& p = m_Primitives[i];
		const auto& a = PrimInfo[Indices];

		FindMinMax(a, m_Indices, p.Offset, p.IndexCount, Min, Max);

		Builder.AddAccessor(p.IndexCount, p.Offset * a.GetElementSize(), a.Type, a.Dimension, Min, Max);
		OutMesh.primitives[i].indicesAccessorId = Builder.GetCurrentAccessor().id;
	}

	// Since this indexed + combined, primitive vertex accessors are shared between primitives (vertices are globally indexed).
	std::string AccessorIds[Count];
	AccessorIds[Positions]	= ExportAccessor(Builder, PrimInfo[Positions], m_Positions.data(), m_Positions.size(), 0);
	AccessorIds[Normals]	= ExportAccessor(Builder, PrimInfo[Normals], m_Normals.data(), m_Normals.size(), 0);
	AccessorIds[Tangents]	= ExportAccessor(Builder, PrimInfo[Tangents], m_Tangents.data(), m_Tangents.size(), 0);
	AccessorIds[UV0]		= ExportAccessor(Builder, PrimInfo[UV0], m_UV0.data(), m_UV0.size(), 0);
	AccessorIds[UV1]		= ExportAccessor(Builder, PrimInfo[UV1], m_UV1.data(), m_UV1.size(), 0);
	AccessorIds[Color0]		= ExportAccessor(Builder, PrimInfo[Color0], m_Color0.data(), m_Color0.size(), 0);
	AccessorIds[Joints0]	= ExportAccessor(Builder, PrimInfo[Joints0], m_Joints0.data(), m_Joints0.size(), 0);
	AccessorIds[Weights0]	= ExportAccessor(Builder, PrimInfo[Weights0], m_Weights0.data(), m_Weights0.size(), 0);

	// Push the accessor ids to the output GLTF mesh primitives (all share the same accessors.)
	for (auto& x : OutMesh.primitives)
	{
		x.positionsAccessorId	= AccessorIds[Positions];
		x.normalsAccessorId		= AccessorIds[Normals];
		x.tangentsAccessorId	= AccessorIds[Tangents];
		x.uv0AccessorId			= AccessorIds[UV0];
		x.uv1AccessorId			= AccessorIds[UV1];
		x.color0AccessorId		= AccessorIds[Color0];
		x.joints0AccessorId		= AccessorIds[Joints0];
		x.weights0AccessorId	= AccessorIds[Weights0];
	}
}

void MeshInfo::ExportCS(BufferBuilder2& Builder, Mesh& OutMesh) const
{
<<<<<<< HEAD
	auto PrimInfo = DetermineMeshFormat();

	std::string BufferViewId;

	if (m_Attributes.HasAttribute(Positions))
	{
		BufferViewId = ExportBufferView(Builder, PrimInfo[Positions], m_Positions.data(), m_Positions.size(), 0);

		for (size_t i = 0; i < m_Primitives.size(); ++i)
		{
			const auto& p = m_Primitives[i];

			// Find the min and max elements of the index list.
			FindMinMax(PrimInfo[i], OutVertices.data(), Stride, Offsets[i], PrimInfo.VertexCount, Min, Max);

			// Add the interleaved vertex accessors.
			Builder.AddAccessor(PrimInfo.VertexCount, Offsets[i], PrimInfo[i].Type, PrimInfo[i].Dimension, Min, Max);
			AccessorIds[i] = Builder.GetCurrentAccessor().id;
		}
	}

	BufferViewId = ExportBufferView(Builder, PrimInfo[Normals], m_Normals.data(), m_Normals.size(), 0);
	BufferViewId = ExportBufferView(Builder, PrimInfo[Tangents], m_Tangents.data(), m_Tangents.size(), 0);
	BufferViewId = ExportBufferView(Builder, PrimInfo[UV0], m_UV0.data(), m_UV0.size(), 0);
	BufferViewId = ExportBufferView(Builder, PrimInfo[UV1], m_UV1.data(), m_UV1.size(), 0);
	BufferViewId = ExportBufferView(Builder, PrimInfo[Color0], m_Color0.data(), m_Color0.size(), 0);
	BufferViewId = ExportBufferView(Builder, PrimInfo[Joints0], m_Joints0.data(), m_Joints0.size(), 0);
	BufferViewId = ExportBufferView(Builder, PrimInfo[Weights0], m_Weights0.data(), m_Weights0.size(), 0);
=======
	const auto PrimInfo = DetermineMeshFormat();

	std::vector<uint8_t> Buffer = std::vector<uint8_t>(PrimInfo.GetVertexSize() * m_Positions.size());

	Builder.AddBufferView(m_Positions, 0, )
>>>>>>> 49d88121
}

void MeshInfo::ExportSI(BufferBuilder2& Builder, Mesh& OutMesh) const
{
<<<<<<< HEAD
	for (size_t i = 0; i < m_Primitives.size(); ++i)
	{
		const auto& PrimInfo = m_Primitives[i];

		auto it = std::find(m_FacePrims.begin(), m_FacePrims.end(), (uint32_t)i);
		assert(it != m_FacePrims.end());

		uint32_t StartIndex = (uint32_t)(it - m_FacePrims.begin()) * 3;

		// Remap indices to a localized range.
		std::unordered_map<uint32_t, uint32_t> IndexRemap;
		std::vector<uint32_t> NewIndices;
		RemapIndices(IndexRemap, NewIndices, &m_Indices[StartIndex], PrimInfo.IndexCount);

		auto RemapFunc = [&](uint32_t i) { return IndexRemap.at(i); };

		if (m_Attributes.HasAttribute(Indices))
		{
			
		}
=======
	std::vector<float> Min, Max;

	for (size_t i = 0; i < m_Primitives.size(); ++i)
	{
		const auto& p = m_Primitives[i];
		const auto& a = p[Indices];

		MeshInfo Prim = CreatePrimitive(p);

		// Index output.
		if (m_Attributes.HasAttribute(Indices))
		{
			Builder.AddBufferView(Prim.m_Indices, 0, ELEMENT_ARRAY_BUFFER);
			FindMinMax(a, Prim.m_Indices, 0, Prim.m_Indices.size(), Min, Max);

			Builder.AddAccessor(p.IndexCount, p.Offset * a.GetElementSize(), a.Type, a.Dimension, Min, Max);
			OutMesh.primitives[i].indicesAccessorId = Builder.GetCurrentAccessor().id;
		}

		// Vertex output.
		std::vector<uint8_t> OutVertices;
		WriteVertInterleaved(p, OutVertices);

		size_t Stride;
		size_t Offsets[Count];
		p.GetVertexInfo(Stride, Offsets);

		std::string AccessorIds[Count];

		Builder.AddBufferView(OutVertices, Stride, ARRAY_BUFFER);
		FOREACH_ATTRIBUTE_SETSTART(Positions, [&](auto i)
		{
			if (m_Attributes.HasAttribute(i))
			{
				// Find the min and max elements of the index list.
				FindMinMax(PrimInfo[i], OutVertices.data(), Stride, Offsets[i], PrimInfo.VertexCount, Min, Max);

				// Add the interleaved vertex accessors.
				Builder.AddAccessor(PrimInfo.VertexCount, Offsets[i], PrimInfo[i].Type, PrimInfo[i].Dimension, Min, Max);
				AccessorIds[i] = Builder.GetCurrentAccessor().id;
			}
		});
>>>>>>> 49d88121
	}
}

void MeshInfo::ExportCI(BufferBuilder2& Builder, Mesh& OutMesh) const
{
	auto PrimInfo = DetermineMeshFormat();

	// Can't write a non-indexed combined mesh with multiple primitives.
	if (!m_Attributes.HasAttribute(Indices) && m_Primitives.size() > 1)
	{
		ExportSI(Builder, OutMesh);
	}

	std::vector<float> Min, Max;
<<<<<<< HEAD

	// Index output.
	if (m_Attributes.HasAttribute(Indices))
	{
		// Write indices.
		std::vector<uint8_t> OutIndices;
		WriteIndices(PrimInfo, OutIndices);

		// Add Buffer View for index list.
		size_t IndexSize = PrimInfo.GetIndexSize();
		Builder.AddBufferView(OutIndices, IndexSize, ELEMENT_ARRAY_BUFFER);

		// Create Index buffer accessor for each primitive at the appropriate byte offset.
		for (size_t i = 0; i < m_Primitives.size(); ++i)
		{
			const AccessorInfo& AccInfo = PrimInfo[Indices];

			// Find the starting index of the buffer.
			auto FaceIt = std::find(m_FacePrims.begin(), m_FacePrims.end(), (uint32_t)i);
			size_t StartIndex = (FaceIt - m_FacePrims.begin()) * 3;

			// Find the min and max elements of the index list.
			FindMinMax(AccInfo, OutIndices.data(), IndexSize, StartIndex * IndexSize, m_Primitives[i].IndexCount, Min, Max);

			// Add the unique index accessor for this primitive.
			Builder.AddAccessor(m_Primitives[i].IndexCount, StartIndex * IndexSize, AccInfo.Type, AccInfo.Dimension, Min, Max);
			OutMesh.primitives[i].indicesAccessorId = Builder.GetCurrentAccessor().id;
		}
=======
	for (size_t i = 0; i < m_Primitives.size(); ++i)
	{
		const auto& p = m_Primitives[i];
		const auto& a = PrimInfo[Indices];

		FindMinMax(a, m_Indices, p.Offset, p.IndexCount, Min, Max);

		Builder.AddAccessor(p.IndexCount, p.Offset * a.GetElementSize(), a.Type, a.Dimension, Min, Max);
		OutMesh.primitives[i].indicesAccessorId = Builder.GetCurrentAccessor().id;
>>>>>>> 49d88121
	}

	// Vertex output.
	std::vector<uint8_t> OutVertices;
	WriteVertInterleaved(PrimInfo, OutVertices);

	size_t Stride;
	size_t Offsets[Count];
	PrimInfo.GetVertexInfo(Stride, Offsets);

	std::string AccessorIds[Count];

	Builder.AddBufferView(OutVertices, Stride, ARRAY_BUFFER);
	FOREACH_ATTRIBUTE_SETSTART(Positions, [&](auto i)
	{
		if (m_Attributes.HasAttribute(i))
		{
			// Find the min and max elements of the index list.
			FindMinMax(PrimInfo[i], OutVertices.data(), Stride, Offsets[i], PrimInfo.VertexCount, Min, Max);

			// Add the interleaved vertex accessors.
			Builder.AddAccessor(PrimInfo.VertexCount, Offsets[i], PrimInfo[i].Type, PrimInfo[i].Dimension, Min, Max);
			AccessorIds[i] = Builder.GetCurrentAccessor().id;
		}
	});

	// Push the accessor ids to the output GLTF mesh primitives (all share the same accessors.)
	for (auto& x : OutMesh.primitives)
	{
		x.positionsAccessorId	= AccessorIds[Positions];
		x.normalsAccessorId		= AccessorIds[Normals];
		x.tangentsAccessorId	= AccessorIds[Tangents];
		x.uv0AccessorId			= AccessorIds[UV0];
		x.uv1AccessorId			= AccessorIds[UV1];
		x.color0AccessorId		= AccessorIds[Color0];
		x.joints0AccessorId		= AccessorIds[Joints0];
		x.weights0AccessorId	= AccessorIds[Weights0];
	}
}

void MeshInfo::RemapIndices(std::unordered_map<uint32_t, uint32_t>& Map, std::vector<uint32_t>& NewIndices, const uint32_t* Indices, size_t Count)
{
	Map.clear();
	NewIndices.clear();

	uint32_t j = 0;
	for (size_t i = 0; i < Count; ++i)
	{
		uint32_t Index = Indices[i];

		auto it = Map.find(Index);
		if (it == Map.end())
		{
			Map.insert(std::make_pair(Index, j));
			NewIndices.push_back(j++);
		}
		else
		{
			NewIndices.push_back(it->second);
		}
	}
}

PrimitiveFormat MeshInfo::DetermineFormat(const GLTFDocument& Doc, const Mesh& m)
{
	auto GetBufferViewId = [&](const std::string& AccessorId) 
	{
		if (AccessorId.empty()) return std::string();
		int aid = std::stoi(AccessorId);

		if (aid >= 0 && aid < Doc.accessors.Size()) return std::string();
		return Doc.accessors[aid].bufferViewId;
	};

<<<<<<< HEAD
	std::string BufferViewIds[Count];
	BufferViewIds[Positions]	= GetBufferViewId(m.primitives[0].positionsAccessorId);
	BufferViewIds[Normals]		= GetBufferViewId(m.primitives[0].normalsAccessorId);
	BufferViewIds[Tangents]		= GetBufferViewId(m.primitives[0].tangentsAccessorId);
	BufferViewIds[UV0]			= GetBufferViewId(m.primitives[0].uv0AccessorId);
	BufferViewIds[UV1]			= GetBufferViewId(m.primitives[0].uv1AccessorId);
	BufferViewIds[Color0]		= GetBufferViewId(m.primitives[0].color0AccessorId);
	BufferViewIds[Joints0]		= GetBufferViewId(m.primitives[0].joints0AccessorId);
	BufferViewIds[Weights0]		= GetBufferViewId(m.primitives[0].weights0AccessorId);
=======
	std::string ViewIds[Count];
	ViewIds[Positions]	= GetBufferViewId(m.primitives[0].positionsAccessorId);
	ViewIds[Normals]	= GetBufferViewId(m.primitives[0].normalsAccessorId);
	ViewIds[Tangents]	= GetBufferViewId(m.primitives[0].tangentsAccessorId);
	ViewIds[UV0]		= GetBufferViewId(m.primitives[0].uv0AccessorId);
	ViewIds[UV1]		= GetBufferViewId(m.primitives[0].uv1AccessorId);
	ViewIds[Color0]		= GetBufferViewId(m.primitives[0].color0AccessorId);
	ViewIds[Joints0]	= GetBufferViewId(m.primitives[0].joints0AccessorId);
	ViewIds[Weights0]	= GetBufferViewId(m.primitives[0].weights0AccessorId);
>>>>>>> 49d88121

	// Combined vs. separate primitives is determined by whether the vertex data is combined into a single or separate accessors.
	for (size_t i = 1; i < m.primitives.size(); ++i)
	{
<<<<<<< HEAD
		if (BufferViewIds[Positions]	!= GetBufferViewId(m.primitives[i].positionsAccessorId) ||
			BufferViewIds[Normals]		!= GetBufferViewId(m.primitives[i].normalsAccessorId) ||
			BufferViewIds[Tangents]		!= GetBufferViewId(m.primitives[i].tangentsAccessorId) ||
			BufferViewIds[UV0]			!= GetBufferViewId(m.primitives[i].uv0AccessorId) ||
			BufferViewIds[UV1]			!= GetBufferViewId(m.primitives[i].uv1AccessorId) ||
			BufferViewIds[Color0]		!= GetBufferViewId(m.primitives[i].color0AccessorId) ||
			BufferViewIds[Joints0]		!= GetBufferViewId(m.primitives[i].joints0AccessorId) ||
			BufferViewIds[Weights0]		!= GetBufferViewId(m.primitives[i].weights0AccessorId))
=======
		if (ViewIds[Positions]	!= GetBufferViewId(m.primitives[i].positionsAccessorId) ||
			ViewIds[Normals]	!= GetBufferViewId(m.primitives[i].normalsAccessorId) ||
			ViewIds[Tangents]	!= GetBufferViewId(m.primitives[i].tangentsAccessorId) ||
			ViewIds[UV0]		!= GetBufferViewId(m.primitives[i].uv0AccessorId) ||
			ViewIds[UV1]		!= GetBufferViewId(m.primitives[i].uv1AccessorId) ||
			ViewIds[Color0]		!= GetBufferViewId(m.primitives[i].color0AccessorId) ||
			ViewIds[Joints0]	!= GetBufferViewId(m.primitives[i].joints0AccessorId) ||
			ViewIds[Weights0]	!= GetBufferViewId(m.primitives[i].weights0AccessorId))
>>>>>>> 49d88121
		{
			return PrimitiveFormat::Separated;
		}
	}

	return PrimitiveFormat::Combined;
}

<<<<<<< HEAD
bool MeshInfo::CombinedAccessors(const GLTFDocument& Doc, const Mesh& m)
{
	// If there's no indices then the accessors cannot be shared, as primitives are reliant on vertex offsets.
	if (m.primitives[0].indicesAccessorId.empty())
	{
		return false;
	}

	// Combined vs. separate primitives is determined by whether the vertex data is combined into a single or separate accessors.
	for (size_t i = 1; i < m.primitives.size(); ++i)
	{
=======
bool MeshInfo::UsesSharedAccessors(const GLTFDocument& Doc, const Mesh& m)
{
	if (m.primitives[0].indicesAccessorId.empty())
	{
		return false;
	}

	for (size_t i = 1; i < m.primitives.size(); ++i)
	{
>>>>>>> 49d88121
		if (m.primitives[0].positionsAccessorId != m.primitives[i].positionsAccessorId ||
			m.primitives[0].normalsAccessorId != m.primitives[i].normalsAccessorId ||
			m.primitives[0].tangentsAccessorId != m.primitives[i].tangentsAccessorId ||
			m.primitives[0].uv0AccessorId != m.primitives[i].uv0AccessorId ||
			m.primitives[0].uv1AccessorId != m.primitives[i].uv1AccessorId ||
			m.primitives[0].color0AccessorId != m.primitives[i].color0AccessorId ||
			m.primitives[0].joints0AccessorId != m.primitives[i].joints0AccessorId ||
			m.primitives[0].weights0AccessorId != m.primitives[i].weights0AccessorId)
		{
			return false;
		}
	}

	return true;
}<|MERGE_RESOLUTION|>--- conflicted
+++ resolved
@@ -177,69 +177,6 @@
 	case COMPONENT_UNSIGNED_INT:	FindMinMax<uint16_t>(Info, Src, Stride, Offset, Count, Min, Max); break;
 	case COMPONENT_FLOAT:			FindMinMax<float>(Info, Src, Stride, Offset, Count, Min, Max); break;
 	}
-}
-
-
-void MeshData::Reset(void)
-{
-	Indices.clear();
-	Positions.clear();
-	Normals.clear();
-	Tangents.clear();
-	UV0.clear();
-	UV1.clear();
-	Color0.clear();
-	Joints0.clear();
-	Weights0.clear();
-}
-
-void MeshData::WriteIndices(const PrimitiveInfo& Info, std::vector<uint8_t>& Output) const
-{
-	size_t WriteLen = Info.IndexCount * Info.GetIndexSize();
-
-	size_t OldSize = Output.size();
-	Output.resize(OldSize + WriteLen);
-
-	uint8_t* VertexStart = Output.data() + OldSize;
-	Write(Info[Attribute::Indices], VertexStart, Indices.data(), Indices.size());
-}
-
-void MeshData::WriteVertices(const PrimitiveInfo& Info, std::vector<uint8_t>& Output) const
-{
-	size_t Stride;
-	size_t Offsets[Count];
-	Info.GetVertexInfo(Stride, Offsets);
-
-	size_t WriteLen = Info.VertexCount * Stride;
-
-	size_t OldSize = Output.size();
-	Output.resize(OldSize + WriteLen);
-
-	uint8_t* VertexStart = Output.data() + OldSize;
-	Write(Info[Attribute::Positions], VertexStart, Stride, Offsets[Positions], Positions.data(), Positions.size());
-	Write(Info[Attribute::Normals], VertexStart, Stride, Offsets[Normals], Normals.data(), Normals.size());
-	Write(Info[Attribute::Tangents], VertexStart, Stride, Offsets[Tangents], Tangents.data(), Tangents.size());
-	Write(Info[Attribute::UV0], VertexStart, Stride, Offsets[UV0], UV0.data(), UV0.size());
-	Write(Info[Attribute::UV1], VertexStart, Stride, Offsets[UV1], UV1.data(), UV1.size());
-	Write(Info[Attribute::Color0], VertexStart, Stride, Offsets[Color0], Color0.data(), Color0.size());
-	Write(Info[Attribute::Joints0], VertexStart, Stride, Offsets[Joints0], Joints0.data(), Joints0.size());
-	Write(Info[Attribute::Weights0], VertexStart, Stride, Offsets[Weights0], Weights0.data(), Weights0.size());
-}
-
-void MeshData::ReadVertices(const PrimitiveInfo& Info, std::vector<uint8_t>& Input)
-{
-	size_t Stride;
-	size_t Offsets[Count];
-	Info.GetVertexInfo(Stride, Offsets);
-
-	Read(Info[Attribute::Positions], Positions.data(), Input.data(), Info.VertexCount, Stride, Offsets[Attribute::Positions]);
-	Read(Info[Attribute::Normals], Normals.data(), Input.data(), Info.VertexCount, Stride, Offsets[Attribute::Normals]);
-	Read(Info[Attribute::Tangents], Tangents.data(), Input.data(), Info.VertexCount, Stride, Offsets[Attribute::Tangents]);
-	Read(Info[Attribute::UV0], UV0.data(), Input.data(), Info.VertexCount, Stride, Offsets[Attribute::UV0]);
-	Read(Info[Attribute::UV1], UV1.data(), Input.data(), Info.VertexCount, Stride, Offsets[Attribute::UV1]);
-	Read(Info[Attribute::Color0], Color0.data(), Input.data(), Info.VertexCount, Stride, Offsets[Attribute::Color0]);
-	Read(Info[Attribute::Joints0], Joints0.data(), Input.data(), Info.VertexCount, Stride, Offsets[Attribute::Joints0]);
-	Read(Info[Attribute::Weights0], Weights0.data(), Input.data(), Info.VertexCount, Stride, Offsets[Attribute::Weights0]);
 }
 
 
@@ -255,18 +192,6 @@
 	, m_Color0()
 	, m_Joints0()
 	, m_Weights0()
-<<<<<<< HEAD
-	, m_VertexBuffer()
-	, m_FacePrims()
-	, m_PointReps()
-	, m_Adjacency()
-	, m_DupVerts()
-	, m_FaceRemap()
-	, m_VertRemap()
-	, m_IndexCount(0u)
-	, m_VertexCount(0u)
-=======
->>>>>>> 49d88121
 	, m_Attributes{ 0 }
 	, m_PrimFormat{ 0 }
 { }
@@ -285,23 +210,13 @@
 	// Pull in the mesh data and cache the metadata.
 	m_Primitives.resize(Mesh.primitives.size());
 
-<<<<<<< HEAD
-	if (CombinedAccessors(Doc, Mesh))
-	{
-		InitCombined(StreamReader, Doc, Mesh);
+	if (UsesSharedAccessors(Doc, Mesh))
+	{
+		InitSharedAccessors(StreamReader, Doc, Mesh);
 	}
 	else
 	{
-		InitSeparate(StreamReader, Doc, Mesh);
-=======
-	if (UsesSharedAccessors(Doc, Mesh))
-	{
-		InitSharedAccessors(StreamReader, Doc, Mesh);
-	}
-	else
-	{
 		InitSeparateAccessors(StreamReader, Doc, Mesh);
->>>>>>> 49d88121
 	}
 
 	if (m_Positions.empty())
@@ -364,21 +279,29 @@
 	ReadAccessor(StreamReader, Doc, p0.weights0AccessorId, m_Weights0, PrimInfo0[Weights0]);
 
 	// If there are indices, grab the vertex count for each primitive by determining the number of unique indices in its index set.
-	std::unordered_set<uint32_t> UniqueVertices;
-	for (size_t i = 0; i < Mesh.primitives.size(); ++i)
-	{
-		const auto& p = Mesh.primitives[i];
-		auto& PrimInfo = m_Primitives[i];
-
-		uint32_t IndexStart = (uint32_t)m_Indices.size();
-		ReadAccessor(StreamReader, Doc, p.indicesAccessorId, m_Indices, PrimInfo[Indices]);
-
-		// Generate the unique vertex set.
-		UniqueVertices.clear();
-		UniqueVertices.insert(m_Indices.begin() + IndexStart, m_Indices.end());
-
-		PrimInfo.IndexCount = m_Indices.size() - IndexStart;
-		PrimInfo.VertexCount = UniqueVertices.size(); // Use the uniqueness count to determine number of vertices for this primitive.
+	if (!p0.indicesAccessorId.empty())
+	{
+		std::unordered_set<uint32_t> UniqueVertices;
+		for (size_t i = 0; i < Mesh.primitives.size(); ++i)
+		{
+			const auto& p = Mesh.primitives[i];
+			auto& PrimInfo = m_Primitives[i];
+
+			uint32_t IndexStart = (uint32_t)m_Indices.size();
+			ReadAccessor(StreamReader, Doc, p.indicesAccessorId, m_Indices, PrimInfo[Indices]);
+
+			// Generate the unique vertex set.
+			UniqueVertices.clear();
+			UniqueVertices.insert(m_Indices.begin() + IndexStart, m_Indices.end());
+
+			PrimInfo.IndexCount = m_Indices.size() - IndexStart;
+			PrimInfo.VertexCount = UniqueVertices.size(); // Use the uniqueness count to determine number of vertices for this primitive.
+		}
+	}
+	else
+	{
+		PrimInfo0.IndexCount = 0;
+		PrimInfo0.VertexCount = m_Positions.size();
 	}
 }
 
@@ -397,18 +320,6 @@
 	m_Joints0.clear();
 	m_Weights0.clear();
 
-<<<<<<< HEAD
-	m_FacePrims.clear();
-	m_PointReps.clear();
-	m_Adjacency.clear();
-	m_DupVerts.clear();
-	m_FaceRemap.clear();
-	m_VertRemap.clear();
-
-	m_IndexCount = 0;
-	m_VertexCount = 0;
-=======
->>>>>>> 49d88121
 	m_Attributes ={ 0 };
 	m_PrimFormat = PrimitiveFormat::Combined;
 }
@@ -701,8 +612,6 @@
 
 void MeshInfo::ExportSSI(BufferBuilder2& Builder, Mesh& OutMesh) const
 {
-	assert(m_Attributes.HasAttribute(Indices));
-
 	for (size_t i = 0; i < m_Primitives.size(); ++i)
 	{
 		const auto& PrimInfo = m_Primitives[i];
@@ -749,14 +658,7 @@
 
 void MeshInfo::ExportCSI(BufferBuilder2& Builder, Mesh& OutMesh) const
 {
-<<<<<<< HEAD
-	assert(m_Attributes.HasAttribute(Indices));
-
-	std::vector<float> Min, Max;
-	auto PrimInfo = DetermineMeshFormat();
-=======
 	const auto PrimInfo = DetermineMeshFormat();
->>>>>>> 49d88121
 
 	std::vector<uint8_t> Buffer = std::vector<uint8_t>(PrimInfo.IndexCount * PrimInfo.GetIndexSize());
 	WriteIndices(PrimInfo, Buffer);
@@ -774,7 +676,6 @@
 		OutMesh.primitives[i].indicesAccessorId = Builder.GetCurrentAccessor().id;
 	}
 
-	// Since this indexed + combined, primitive vertex accessors are shared between primitives (vertices are globally indexed).
 	std::string AccessorIds[Count];
 	AccessorIds[Positions]	= ExportAccessor(Builder, PrimInfo[Positions], m_Positions.data(), m_Positions.size(), 0);
 	AccessorIds[Normals]	= ExportAccessor(Builder, PrimInfo[Normals], m_Normals.data(), m_Normals.size(), 0);
@@ -801,68 +702,15 @@
 
 void MeshInfo::ExportCS(BufferBuilder2& Builder, Mesh& OutMesh) const
 {
-<<<<<<< HEAD
-	auto PrimInfo = DetermineMeshFormat();
-
-	std::string BufferViewId;
-
-	if (m_Attributes.HasAttribute(Positions))
-	{
-		BufferViewId = ExportBufferView(Builder, PrimInfo[Positions], m_Positions.data(), m_Positions.size(), 0);
-
-		for (size_t i = 0; i < m_Primitives.size(); ++i)
-		{
-			const auto& p = m_Primitives[i];
-
-			// Find the min and max elements of the index list.
-			FindMinMax(PrimInfo[i], OutVertices.data(), Stride, Offsets[i], PrimInfo.VertexCount, Min, Max);
-
-			// Add the interleaved vertex accessors.
-			Builder.AddAccessor(PrimInfo.VertexCount, Offsets[i], PrimInfo[i].Type, PrimInfo[i].Dimension, Min, Max);
-			AccessorIds[i] = Builder.GetCurrentAccessor().id;
-		}
-	}
-
-	BufferViewId = ExportBufferView(Builder, PrimInfo[Normals], m_Normals.data(), m_Normals.size(), 0);
-	BufferViewId = ExportBufferView(Builder, PrimInfo[Tangents], m_Tangents.data(), m_Tangents.size(), 0);
-	BufferViewId = ExportBufferView(Builder, PrimInfo[UV0], m_UV0.data(), m_UV0.size(), 0);
-	BufferViewId = ExportBufferView(Builder, PrimInfo[UV1], m_UV1.data(), m_UV1.size(), 0);
-	BufferViewId = ExportBufferView(Builder, PrimInfo[Color0], m_Color0.data(), m_Color0.size(), 0);
-	BufferViewId = ExportBufferView(Builder, PrimInfo[Joints0], m_Joints0.data(), m_Joints0.size(), 0);
-	BufferViewId = ExportBufferView(Builder, PrimInfo[Weights0], m_Weights0.data(), m_Weights0.size(), 0);
-=======
 	const auto PrimInfo = DetermineMeshFormat();
 
 	std::vector<uint8_t> Buffer = std::vector<uint8_t>(PrimInfo.GetVertexSize() * m_Positions.size());
 
 	Builder.AddBufferView(m_Positions, 0, )
->>>>>>> 49d88121
 }
 
 void MeshInfo::ExportSI(BufferBuilder2& Builder, Mesh& OutMesh) const
 {
-<<<<<<< HEAD
-	for (size_t i = 0; i < m_Primitives.size(); ++i)
-	{
-		const auto& PrimInfo = m_Primitives[i];
-
-		auto it = std::find(m_FacePrims.begin(), m_FacePrims.end(), (uint32_t)i);
-		assert(it != m_FacePrims.end());
-
-		uint32_t StartIndex = (uint32_t)(it - m_FacePrims.begin()) * 3;
-
-		// Remap indices to a localized range.
-		std::unordered_map<uint32_t, uint32_t> IndexRemap;
-		std::vector<uint32_t> NewIndices;
-		RemapIndices(IndexRemap, NewIndices, &m_Indices[StartIndex], PrimInfo.IndexCount);
-
-		auto RemapFunc = [&](uint32_t i) { return IndexRemap.at(i); };
-
-		if (m_Attributes.HasAttribute(Indices))
-		{
-			
-		}
-=======
 	std::vector<float> Min, Max;
 
 	for (size_t i = 0; i < m_Primitives.size(); ++i)
@@ -905,7 +753,6 @@
 				AccessorIds[i] = Builder.GetCurrentAccessor().id;
 			}
 		});
->>>>>>> 49d88121
 	}
 }
 
@@ -920,36 +767,6 @@
 	}
 
 	std::vector<float> Min, Max;
-<<<<<<< HEAD
-
-	// Index output.
-	if (m_Attributes.HasAttribute(Indices))
-	{
-		// Write indices.
-		std::vector<uint8_t> OutIndices;
-		WriteIndices(PrimInfo, OutIndices);
-
-		// Add Buffer View for index list.
-		size_t IndexSize = PrimInfo.GetIndexSize();
-		Builder.AddBufferView(OutIndices, IndexSize, ELEMENT_ARRAY_BUFFER);
-
-		// Create Index buffer accessor for each primitive at the appropriate byte offset.
-		for (size_t i = 0; i < m_Primitives.size(); ++i)
-		{
-			const AccessorInfo& AccInfo = PrimInfo[Indices];
-
-			// Find the starting index of the buffer.
-			auto FaceIt = std::find(m_FacePrims.begin(), m_FacePrims.end(), (uint32_t)i);
-			size_t StartIndex = (FaceIt - m_FacePrims.begin()) * 3;
-
-			// Find the min and max elements of the index list.
-			FindMinMax(AccInfo, OutIndices.data(), IndexSize, StartIndex * IndexSize, m_Primitives[i].IndexCount, Min, Max);
-
-			// Add the unique index accessor for this primitive.
-			Builder.AddAccessor(m_Primitives[i].IndexCount, StartIndex * IndexSize, AccInfo.Type, AccInfo.Dimension, Min, Max);
-			OutMesh.primitives[i].indicesAccessorId = Builder.GetCurrentAccessor().id;
-		}
-=======
 	for (size_t i = 0; i < m_Primitives.size(); ++i)
 	{
 		const auto& p = m_Primitives[i];
@@ -959,7 +776,6 @@
 
 		Builder.AddAccessor(p.IndexCount, p.Offset * a.GetElementSize(), a.Type, a.Dimension, Min, Max);
 		OutMesh.primitives[i].indicesAccessorId = Builder.GetCurrentAccessor().id;
->>>>>>> 49d88121
 	}
 
 	// Vertex output.
@@ -1034,17 +850,6 @@
 		return Doc.accessors[aid].bufferViewId;
 	};
 
-<<<<<<< HEAD
-	std::string BufferViewIds[Count];
-	BufferViewIds[Positions]	= GetBufferViewId(m.primitives[0].positionsAccessorId);
-	BufferViewIds[Normals]		= GetBufferViewId(m.primitives[0].normalsAccessorId);
-	BufferViewIds[Tangents]		= GetBufferViewId(m.primitives[0].tangentsAccessorId);
-	BufferViewIds[UV0]			= GetBufferViewId(m.primitives[0].uv0AccessorId);
-	BufferViewIds[UV1]			= GetBufferViewId(m.primitives[0].uv1AccessorId);
-	BufferViewIds[Color0]		= GetBufferViewId(m.primitives[0].color0AccessorId);
-	BufferViewIds[Joints0]		= GetBufferViewId(m.primitives[0].joints0AccessorId);
-	BufferViewIds[Weights0]		= GetBufferViewId(m.primitives[0].weights0AccessorId);
-=======
 	std::string ViewIds[Count];
 	ViewIds[Positions]	= GetBufferViewId(m.primitives[0].positionsAccessorId);
 	ViewIds[Normals]	= GetBufferViewId(m.primitives[0].normalsAccessorId);
@@ -1054,21 +859,10 @@
 	ViewIds[Color0]		= GetBufferViewId(m.primitives[0].color0AccessorId);
 	ViewIds[Joints0]	= GetBufferViewId(m.primitives[0].joints0AccessorId);
 	ViewIds[Weights0]	= GetBufferViewId(m.primitives[0].weights0AccessorId);
->>>>>>> 49d88121
 
 	// Combined vs. separate primitives is determined by whether the vertex data is combined into a single or separate accessors.
 	for (size_t i = 1; i < m.primitives.size(); ++i)
 	{
-<<<<<<< HEAD
-		if (BufferViewIds[Positions]	!= GetBufferViewId(m.primitives[i].positionsAccessorId) ||
-			BufferViewIds[Normals]		!= GetBufferViewId(m.primitives[i].normalsAccessorId) ||
-			BufferViewIds[Tangents]		!= GetBufferViewId(m.primitives[i].tangentsAccessorId) ||
-			BufferViewIds[UV0]			!= GetBufferViewId(m.primitives[i].uv0AccessorId) ||
-			BufferViewIds[UV1]			!= GetBufferViewId(m.primitives[i].uv1AccessorId) ||
-			BufferViewIds[Color0]		!= GetBufferViewId(m.primitives[i].color0AccessorId) ||
-			BufferViewIds[Joints0]		!= GetBufferViewId(m.primitives[i].joints0AccessorId) ||
-			BufferViewIds[Weights0]		!= GetBufferViewId(m.primitives[i].weights0AccessorId))
-=======
 		if (ViewIds[Positions]	!= GetBufferViewId(m.primitives[i].positionsAccessorId) ||
 			ViewIds[Normals]	!= GetBufferViewId(m.primitives[i].normalsAccessorId) ||
 			ViewIds[Tangents]	!= GetBufferViewId(m.primitives[i].tangentsAccessorId) ||
@@ -1077,7 +871,6 @@
 			ViewIds[Color0]		!= GetBufferViewId(m.primitives[i].color0AccessorId) ||
 			ViewIds[Joints0]	!= GetBufferViewId(m.primitives[i].joints0AccessorId) ||
 			ViewIds[Weights0]	!= GetBufferViewId(m.primitives[i].weights0AccessorId))
->>>>>>> 49d88121
 		{
 			return PrimitiveFormat::Separated;
 		}
@@ -1086,29 +879,15 @@
 	return PrimitiveFormat::Combined;
 }
 
-<<<<<<< HEAD
-bool MeshInfo::CombinedAccessors(const GLTFDocument& Doc, const Mesh& m)
-{
-	// If there's no indices then the accessors cannot be shared, as primitives are reliant on vertex offsets.
+bool MeshInfo::UsesSharedAccessors(const GLTFDocument& Doc, const Mesh& m)
+{
 	if (m.primitives[0].indicesAccessorId.empty())
 	{
 		return false;
 	}
 
-	// Combined vs. separate primitives is determined by whether the vertex data is combined into a single or separate accessors.
 	for (size_t i = 1; i < m.primitives.size(); ++i)
 	{
-=======
-bool MeshInfo::UsesSharedAccessors(const GLTFDocument& Doc, const Mesh& m)
-{
-	if (m.primitives[0].indicesAccessorId.empty())
-	{
-		return false;
-	}
-
-	for (size_t i = 1; i < m.primitives.size(); ++i)
-	{
->>>>>>> 49d88121
 		if (m.primitives[0].positionsAccessorId != m.primitives[i].positionsAccessorId ||
 			m.primitives[0].normalsAccessorId != m.primitives[i].normalsAccessorId ||
 			m.primitives[0].tangentsAccessorId != m.primitives[i].tangentsAccessorId ||
