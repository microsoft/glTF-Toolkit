--- conflicted
+++ resolved
@@ -1,603 +1,597 @@
-// Copyright (c) Microsoft Corporation. All rights reserved.
-// Licensed under the MIT License. See LICENSE in the project root for license information.
-
-#include "pch.h"
-
-#include "GLTFTextureCompressionUtils.h"
-#include "GLTFTexturePackingUtils.h"
-#include "GLTFLODUtils.h"
-
-#include "GLTFSDK/GLTF.h"
-#include "GLTFSDK/Constants.h"
-#include "GLTFSDK/Deserialize.h"
-#include "GLTFSDK/RapidJsonUtils.h"
-#include "GLTFSDK/ExtensionsKHR.h"
-
-#include <algorithm>
-#include <iostream>
-#include <set>
-#include <codecvt>
-#include <filesystem>
-
-using namespace Microsoft::glTF;
-using namespace Microsoft::glTF::Toolkit;
-
-const char* Microsoft::glTF::Toolkit::EXTENSION_MSFT_LOD = "MSFT_lod";
-const char* Microsoft::glTF::Toolkit::MSFT_LOD_IDS_KEY = "ids";
-
-namespace
-{
-    inline void AddIndexOffset(std::string& id, size_t offset)
-    {
-        // an empty id string indicates that the id is not inuse and therefore should not be updated
-        id = (id.empty()) ? "" : std::to_string(std::stoi(id) + offset);
-    }
-
-    inline void AddIndexOffset(MeshPrimitive& primitive, const char* attributeName, size_t offset)
-    {
-        // an empty id string indicates that the id is not inuse and therefore should not be updated
-        if (primitive.HasAttribute(attributeName))
-        {
-            auto attributeItr = primitive.attributes.find(attributeName);
-            attributeItr->second = std::to_string(std::stoi(attributeItr->second) + offset);
-        }
-    }
-
-    inline void AddIndexOffsetPacked(rapidjson::Value& json, const char* textureId, size_t offset)
-    {
-        if (json.HasMember(textureId))
-        {
-            if (json[textureId].HasMember(MSFT_PACKING_INDEX_KEY))
-            {
-                auto index = json[textureId][MSFT_PACKING_INDEX_KEY].GetInt();
-                json[textureId][MSFT_PACKING_INDEX_KEY] = index + offset;
-            }
-        }
-    }
-
-    std::vector<std::string> ParseExtensionMSFTLod(const Node& node)
-    {
-        std::vector<std::string> lodIds;
-
-        auto lodExtension = node.extensions.find(Toolkit::EXTENSION_MSFT_LOD);
-        if (lodExtension != node.extensions.end())
-        {
-            auto json = RapidJsonUtils::CreateDocumentFromString(lodExtension->second);
-
-            auto idIt = json.FindMember(Toolkit::MSFT_LOD_IDS_KEY);
-            if (idIt != json.MemberEnd())
-            {
-                for (rapidjson::Value::ConstValueIterator ait = idIt->value.Begin(); ait != idIt->value.End(); ++ait)
-                {
-                    lodIds.push_back(std::to_string(ait->GetInt()));
-                }
-            }
-        }
-
-        return lodIds;
-    }
-
-    template <typename T>
-    std::string SerializeExtensionMSFTLod(const T&, const std::vector<std::string>& lods, const Document& Document)
-    {
-        // Omit MSFT_lod entirely if no LODs are available
-        if (lods.empty())
-        {
-            return std::string();
-        }
-
-        rapidjson::Document doc(rapidjson::kObjectType);
-        rapidjson::Document::AllocatorType& a = doc.GetAllocator();
-
-        std::vector<size_t> lodIndices;
-        lodIndices.reserve(lods.size());
-
-        if (std::is_same<T, Material>())
-        {
-            for (const auto& lodId : lods)
-            {
-                lodIndices.push_back(ToKnownSizeType(Document.materials.GetIndex(lodId)));
-            }
-        }
-        else if (std::is_same<T, Node>())
-        {
-            for (const auto& lodId : lods)
-            {
-                lodIndices.push_back(ToKnownSizeType(Document.nodes.GetIndex(lodId)));
-            }
-        }
-        else
-        {
-            throw GLTFException("LODs can only be applied to materials or nodes.");
-        }
-
-        doc.AddMember(RapidJsonUtils::ToStringValue(Toolkit::MSFT_LOD_IDS_KEY, a), RapidJsonUtils::ToJsonArray(lodIndices, a), a);
-
-        rapidjson::StringBuffer stringBuffer;
-        rapidjson::Writer<rapidjson::StringBuffer> writer(stringBuffer);
-        doc.Accept(writer);
-
-        return stringBuffer.GetString();
-    }
-
-    Document AddGLTFNodeLOD(const Document& primary, LODMap& primaryLods, const Document& lod, const std::wstring& relativePath = L"", bool sharedMaterials = false)
-    {
-        Microsoft::glTF::Document gltfLod(primary);
-
-        auto primaryScenes = primary.scenes.Elements();
-        auto lodScenes = lod.scenes.Elements();
-
-        size_t MaxLODLevel = 0;
-
-        // Both GLTF must have equivalent number and order of scenes and root nodes per scene otherwise merge will not be possible
-        bool sceneNodeMatch = false;
-        if (primaryScenes.size() == lodScenes.size())
-        {
-            for (size_t sceneIdx = 0; sceneIdx < primaryScenes.size(); sceneIdx++)
-            {
-
-                if ((primaryScenes[sceneIdx].nodes.size() == lodScenes[sceneIdx].nodes.size()) &&
-                    (lodScenes[sceneIdx].nodes.size() == 1 ||
-                        std::equal(primaryScenes[sceneIdx].nodes.begin(), primaryScenes[sceneIdx].nodes.end(), lodScenes[sceneIdx].nodes.begin()))
-                    )
-                {
-                    sceneNodeMatch = true;
-                    auto primaryRootNode = gltfLod.nodes.Get(primaryScenes[sceneIdx].nodes[0]);
-                    MaxLODLevel = std::max(MaxLODLevel, primaryLods.at(primaryRootNode.id)->size());
-                }
-                else
-                {
-                    sceneNodeMatch = false;
-                    break;
-                }
-            }
-        }
-
-        MaxLODLevel++;
-
-        if (!sceneNodeMatch || primaryScenes.empty())
-        {
-            // Mis-match or empty scene; either way cannot merge Lod in
-            throw new std::runtime_error("Primary Scene either empty or does not match scene node count of LOD gltf");
-        }
-
-        std::string nodeLodLabel = "_lod" + std::to_string(MaxLODLevel);
-
-        // lod merge is performed from the lowest reference back upwards
-        // e.g. buffers/samplers/extensions do not reference any other part of the gltf manifest    
-        size_t buffersOffset = gltfLod.buffers.Size();
-        size_t samplersOffset = sharedMaterials ? 0 : gltfLod.samplers.Size();
-        {
-            auto lodBuffers = lod.buffers.Elements();
-            for (auto buffer : lodBuffers)
-            {
-                AddIndexOffset(buffer.id, buffersOffset);
-                std::string relativePathUtf8 = std::wstring_convert<std::codecvt_utf8<wchar_t>>().to_bytes(relativePath);
-                buffer.uri = relativePathUtf8 + buffer.uri;
-                gltfLod.buffers.Append(std::move(buffer));
-            }
-
-            if (!sharedMaterials)
-            {
-                auto lodSamplers = lod.samplers.Elements();
-                for (auto sampler : lodSamplers)
-                {
-                    AddIndexOffset(sampler.id, samplersOffset);
-                    gltfLod.samplers.Append(std::move(sampler));
-                }
-            }
-
-            for (const auto& extension : lod.extensionsUsed)
-            {
-                gltfLod.extensionsUsed.insert(extension);
-            }
-            // ensure that MSFT_LOD extension is specified as being used
-            gltfLod.extensionsUsed.insert(Toolkit::EXTENSION_MSFT_LOD);
-        }
-
-        size_t accessorOffset = gltfLod.accessors.Size();
-        size_t texturesOffset = gltfLod.textures.Size();
-        {
-            // Buffer Views depend upon Buffers
-            size_t bufferViewsOffset = gltfLod.bufferViews.Size();
-            auto lodBufferViews = lod.bufferViews.Elements();
-            for (auto bufferView : lodBufferViews)
-            {
-                AddIndexOffset(bufferView.id, bufferViewsOffset);
-                AddIndexOffset(bufferView.bufferId, buffersOffset);
-                gltfLod.bufferViews.Append(std::move(bufferView));
-            }
-
-            // Accessors depend upon Buffer views        
-            auto lodAccessors = lod.accessors.Elements();
-            for (auto accessor : lodAccessors)
-            {
-                AddIndexOffset(accessor.id, accessorOffset);
-                AddIndexOffset(accessor.bufferViewId, bufferViewsOffset);
-                gltfLod.accessors.Append(std::move(accessor));
-            }
-
-            // Images depend upon Buffer views
-            size_t imageOffset = sharedMaterials ? 0 : gltfLod.images.Size();
-            if (!sharedMaterials)
-            {
-                auto lodImages = lod.images.Elements();
-                for (auto image : lodImages)
-                {
-
-                    AddIndexOffset(image.id, imageOffset);
-                    AddIndexOffset(image.bufferViewId, bufferViewsOffset);
-
-                    std::wstring_convert<std::codecvt_utf8<wchar_t>> conv;
-                    std::wstring uri = conv.from_bytes(image.uri);
-                    if (std::experimental::filesystem::path(uri).is_relative()) {
-                        // to be able to reference images with the same name, prefix with relative path
-                        std::string relativePathUtf8 = conv.to_bytes(relativePath);
-                        image.uri = relativePathUtf8 + image.uri;
-                    }
-                    gltfLod.images.Append(std::move(image));
-                }
-
-                // Textures depend upon Samplers and Images
-                auto lodTextures = lod.textures.Elements();
-                for (auto texture : lodTextures)
-                {
-                    AddIndexOffset(texture.id, texturesOffset);
-                    AddIndexOffset(texture.samplerId, samplersOffset);
-                    AddIndexOffset(texture.imageId, imageOffset);
-
-                    // MSFT_texture_dds extension
-                    auto ddsExtensionIt = texture.extensions.find(EXTENSION_MSFT_TEXTURE_DDS);
-                    if (ddsExtensionIt != texture.extensions.end() && !ddsExtensionIt->second.empty())
-                    {
-                        rapidjson::Document ddsJson = RapidJsonUtils::CreateDocumentFromString(ddsExtensionIt->second);
-
-                        if (ddsJson.HasMember("source"))
-                        {
-                            auto index = ddsJson["source"].GetInt();
-                            ddsJson["source"] = index + imageOffset;
-                        }
-
-                        rapidjson::StringBuffer buffer;
-                        rapidjson::Writer<rapidjson::StringBuffer> writer(buffer);
-                        ddsJson.Accept(writer);
-
-                        ddsExtensionIt->second = buffer.GetString();
-                    }
-
-                    gltfLod.textures.Append(std::move(texture));
-                }
-            }
-        }
-
-        // Material Merge
-        // Note the extension KHR_materials_pbrSpecularGlossiness will be also updated
-        // Materials depend upon textures
-        size_t materialOffset = sharedMaterials ? 0 : gltfLod.materials.Size();
-        if (!sharedMaterials)
-        {
-            auto lodMaterials = lod.materials.Elements();
-            for (auto material : lodMaterials)
-            {
-                // post-fix with lod level indication; 
-                // no functional reason other than making it easier to natively read gltf files with lods
-                material.name += nodeLodLabel;
-                AddIndexOffset(material.id, materialOffset);
-
-                AddIndexOffset(material.normalTexture.textureId, texturesOffset);
-                AddIndexOffset(material.occlusionTexture.textureId, texturesOffset);
-                AddIndexOffset(material.emissiveTexture.textureId, texturesOffset);
-
-                AddIndexOffset(material.metallicRoughness.baseColorTexture.textureId, texturesOffset);
-                AddIndexOffset(material.metallicRoughness.metallicRoughnessTexture.textureId, texturesOffset);
-
-                if (material.HasExtension<KHR::Materials::PBRSpecularGlossiness>())
-                {
-                    AddIndexOffset(material.GetExtension<KHR::Materials::PBRSpecularGlossiness>().diffuseTexture.textureId, texturesOffset);
-                    AddIndexOffset(material.GetExtension<KHR::Materials::PBRSpecularGlossiness>().specularGlossinessTexture.textureId, texturesOffset);
-                }
-
-                // MSFT_packing_occlusionRoughnessMetallic packed textures
-                auto ormExtensionIt = material.extensions.find(EXTENSION_MSFT_PACKING_ORM);
-                if (ormExtensionIt != material.extensions.end() && !ormExtensionIt->second.empty())
-                {
-                    rapidjson::Document ormJson = RapidJsonUtils::CreateDocumentFromString(ormExtensionIt->second);
-
-                    AddIndexOffsetPacked(ormJson, MSFT_PACKING_ORM_ORMTEXTURE_KEY, texturesOffset);
-                    AddIndexOffsetPacked(ormJson, MSFT_PACKING_ORM_RMOTEXTURE_KEY, texturesOffset);
-                    AddIndexOffsetPacked(ormJson, MSFT_PACKING_ORM_NORMALTEXTURE_KEY, texturesOffset);
-
-                    rapidjson::StringBuffer buffer;
-                    rapidjson::Writer<rapidjson::StringBuffer> writer(buffer);
-                    ormJson.Accept(writer);
-
-                    ormExtensionIt->second = buffer.GetString();
-                }
-
-                // MSFT_packing_normalRoughnessMetallic packed texture
-                auto nrmExtensionIt = material.extensions.find(EXTENSION_MSFT_PACKING_NRM);
-                if (nrmExtensionIt != material.extensions.end() && !nrmExtensionIt->second.empty())
-                {
-                    rapidjson::Document nrmJson = RapidJsonUtils::CreateDocumentFromString(nrmExtensionIt->second);
-
-                    AddIndexOffsetPacked(nrmJson, MSFT_PACKING_NRM_KEY, texturesOffset);
-                    
-                    rapidjson::StringBuffer buffer;
-                    rapidjson::Writer<rapidjson::StringBuffer> writer(buffer);
-                    nrmJson.Accept(writer);
-
-                    nrmExtensionIt->second = buffer.GetString();
-                }
-
-                gltfLod.materials.Append(std::move(material));
-            }
-        }
-
-        // Meshs depend upon Accessors and Materials
-        size_t meshOffset = gltfLod.meshes.Size();
-        {
-            auto lodMeshes = lod.meshes.Elements();
-            for (auto mesh : lodMeshes)
-            {
-                // post-fix with lod level indication; 
-                // no functional reason other than making it easier to natively read gltf files with lods
-                mesh.name += nodeLodLabel;
-                AddIndexOffset(mesh.id, meshOffset);
-
-                for (auto &primitive : mesh.primitives)
-                {
-                    AddIndexOffset(primitive.indicesAccessorId, accessorOffset);
-<<<<<<< HEAD
-                    AddIndexOffset(primitive, ACCESSOR_POSITION, accessorOffset);
-                    AddIndexOffset(primitive, ACCESSOR_NORMAL, accessorOffset);
-                    
-                    AddIndexOffset(primitive, ACCESSOR_TEXCOORD_0, accessorOffset);
-                    AddIndexOffset(primitive, ACCESSOR_TEXCOORD_1, accessorOffset);
-                    AddIndexOffset(primitive, ACCESSOR_COLOR_0, accessorOffset);
-=======
-                    AddIndexOffset(primitive.uv0AccessorId, accessorOffset);
-                    AddIndexOffset(primitive.uv1AccessorId, accessorOffset);
-                    AddIndexOffset(primitive.color0AccessorId, accessorOffset);
-                    AddIndexOffset(primitive.tangentsAccessorId, accessorOffset);
->>>>>>> c920beaf
-
-                    if (sharedMaterials)
-                    {
-                        // lower quality LODs can have fewer images and textures than the highest LOD,
-                        // so we need to find the correct material index for the same material from the highest LOD
-
-                        auto localMaterial = lod.materials.Get(primitive.materialId);
-
-                        // find merged material index for the given material index in this LOD
-                        auto iter = std::find_if(gltfLod.materials.Elements().begin(),
-                                gltfLod.materials.Elements().end(),
-                                [localMaterial](auto globalMaterial) {
-                                    // check that the materials are the same, noting that the texture and material ids will differ
-                                    return localMaterial.name == globalMaterial.name &&
-                                           localMaterial.alphaMode == globalMaterial.alphaMode &&
-                                           localMaterial.alphaCutoff == globalMaterial.alphaCutoff &&
-                                           localMaterial.emissiveFactor == globalMaterial.emissiveFactor &&
-                                           localMaterial.doubleSided == globalMaterial.doubleSided &&
-                                           localMaterial.metallicRoughness.baseColorFactor == globalMaterial.metallicRoughness.baseColorFactor &&
-                                           localMaterial.metallicRoughness.metallicFactor == globalMaterial.metallicRoughness.metallicFactor &&
-                                           localMaterial.occlusionTexture.strength == globalMaterial.occlusionTexture.strength &&
-                                           localMaterial.HasExtension<KHR::Materials::PBRSpecularGlossiness>() == globalMaterial.HasExtension<KHR::Materials::PBRSpecularGlossiness>() && 
-                                           (!localMaterial.HasExtension<KHR::Materials::PBRSpecularGlossiness>() ||
-                                             (localMaterial.GetExtension<KHR::Materials::PBRSpecularGlossiness>().diffuseFactor == globalMaterial.GetExtension<KHR::Materials::PBRSpecularGlossiness>().diffuseFactor &&
-                                              localMaterial.GetExtension<KHR::Materials::PBRSpecularGlossiness>().glossinessFactor == globalMaterial.GetExtension<KHR::Materials::PBRSpecularGlossiness>().glossinessFactor &&
-                                              localMaterial.GetExtension<KHR::Materials::PBRSpecularGlossiness>().specularFactor == globalMaterial.GetExtension<KHR::Materials::PBRSpecularGlossiness>().specularFactor)
-                                           );
-                                }
-                        );
-
-                        if (iter != gltfLod.materials.Elements().end())
-                        {
-                            size_t newMaterialIndex = std::distance(gltfLod.materials.Elements().begin(), iter);
-                            primitive.materialId = std::to_string(newMaterialIndex);
-                        }
-                        else
-                        {
-                            throw new std::runtime_error("Couldn't find the shared material in the highest LOD.");
-                        }
-                    }
-                    else
-                    {
-                        AddIndexOffset(primitive.materialId, materialOffset);
-                    }
-                }
-
-                gltfLod.meshes.Append(std::move(mesh));
-            }
-        }
-
-        // Nodes depend upon Nodes and Meshes
-        size_t nodeOffset = gltfLod.nodes.Size();
-        // Skins depend upon Nodes
-        size_t skinOffset = gltfLod.skins.Size();
-        {
-            auto nodes = lod.nodes.Elements();
-            for (auto node : nodes)
-            {
-                // post-fix with lod level indication; 
-                // no functional reason other than making it easier to natively read gltf files with lods
-                node.name += nodeLodLabel;
-                AddIndexOffset(node.id, nodeOffset);
-                AddIndexOffset(node.meshId, meshOffset);
-                if (!node.skinId.empty())
-                {
-                    AddIndexOffset(node.skinId, skinOffset);
-                }
-
-                for (auto &child : node.children)
-                {
-                    AddIndexOffset(child, nodeOffset);
-                }
-
-                gltfLod.nodes.Append(std::move(node));
-            }
-        }
-
-        {
-            auto skins = lod.skins.Elements();
-            for (auto skin : skins)
-            {
-                // post-fix with lod level indication; 
-                // no functional reason other than making it easier to natively read gltf files with lods
-                skin.name += nodeLodLabel;
-                AddIndexOffset(skin.id, skinOffset);
-                AddIndexOffset(skin.skeletonId, nodeOffset);
-                AddIndexOffset(skin.inverseBindMatricesAccessorId, accessorOffset);
-
-                for (auto &jointId : skin.jointIds)
-                {
-                    AddIndexOffset(jointId, nodeOffset);
-                }
-
-                gltfLod.skins.Append(std::move(skin));
-            }
-        }
-
-        // Animation channels depend upon Nodes and Accessors
-        {
-            for (size_t animationIndex = 0; animationIndex < gltfLod.animations.Size(); animationIndex++)
-            {
-                const auto &baseAnimation = gltfLod.animations[animationIndex];
-                Animation newAnimation(baseAnimation);
-                const auto &lodAnimation = lod.animations[animationIndex];
-
-                size_t samplerOffset = baseAnimation.samplers.Size();
-                for (const auto &sampler : lodAnimation.samplers.Elements())
-                {
-                    AnimationSampler newSampler(sampler);
-                    AddIndexOffset(newSampler.id, samplerOffset);
-                    AddIndexOffset(newSampler.inputAccessorId, accessorOffset);
-                    AddIndexOffset(newSampler.outputAccessorId, accessorOffset);
-                    newAnimation.samplers.Append(std::move(newSampler));
-                }
-                
-                for (auto channel : lodAnimation.channels)
-                {
-                    AddIndexOffset(channel.target.nodeId, nodeOffset);
-                    AddIndexOffset(channel.samplerId, samplerOffset);
-
-                    newAnimation.channels.push_back(std::move(channel));
-                }
-                gltfLod.animations.Replace(newAnimation);
-            }
-        }
-
-        // update the primary GLTF root nodes lod extension to reference the new lod root node
-        // N.B. new lods are always added to the back
-        for (size_t sceneIdx = 0; sceneIdx < primaryScenes.size(); sceneIdx++)
-        {
-            for (size_t rootNodeIdx = 0; rootNodeIdx < primaryScenes[sceneIdx].nodes.size(); rootNodeIdx++)
-            {
-                auto idx = primaryScenes[sceneIdx].nodes[rootNodeIdx];
-                Node nodeWithLods(gltfLod.nodes.Get(idx));
-                int lodRootIdx = std::stoi(lodScenes[sceneIdx].nodes[rootNodeIdx]) + static_cast<int>(nodeOffset);
-                auto primaryNodeLod = primaryLods.at(nodeWithLods.id);
-                primaryNodeLod->emplace_back(std::to_string(lodRootIdx));
-            }
-        }
-
-        return gltfLod;
-    }
-}
-
-LODMap GLTFLODUtils::ParseDocumentNodeLODs(const Document& doc)
-{
-    LODMap lodMap;
-
-    for (auto node : doc.nodes.Elements())
-    {
-        lodMap.emplace(node.id, std::move(std::make_shared<std::vector<std::string>>(ParseExtensionMSFTLod(node))));
-    }
-
-    return lodMap;
-}
-
-Document GLTFLODUtils::MergeDocumentsAsLODs(const std::vector<Document>& docs, const std::vector<std::wstring>& relativePaths, const bool& sharedMaterials)
-{
-    if (docs.empty())
-    {
-        throw std::invalid_argument("MergeDocumentsAsLODs passed empty vector");
-    }
-
-    Document gltfPrimary(docs[0]);
-    LODMap lods = ParseDocumentNodeLODs(gltfPrimary);
-
-    for (size_t i = 1; i < docs.size(); i++)
-    {
-        gltfPrimary = AddGLTFNodeLOD(gltfPrimary, lods, docs[i], (relativePaths.size() == docs.size() - 1 ? relativePaths[i - 1] : L""), sharedMaterials);
-    }
-
-    for (auto lod : lods)
-    {
-        if (lod.second == nullptr || lod.second->size() == 0)
-        {
-            continue;
-        }
-
-        auto node = gltfPrimary.nodes.Get(lod.first);
-
-        auto lodExtensionValue = SerializeExtensionMSFTLod<Node>(node, *lod.second, gltfPrimary);
-        if (!lodExtensionValue.empty())
-        {
-            node.extensions.emplace(EXTENSION_MSFT_LOD, lodExtensionValue);
-            gltfPrimary.nodes.Replace(node);
-        }
-    }
-
-    return gltfPrimary;
-}
-
-Document GLTFLODUtils::MergeDocumentsAsLODs(const std::vector<Document>& docs, const std::vector<double>& screenCoveragePercentages, const std::vector<std::wstring>& relativePaths, const bool& sharedMaterials)
-{
-    Document merged = MergeDocumentsAsLODs(docs, relativePaths, sharedMaterials);
-
-    if (screenCoveragePercentages.size() == 0)
-    {
-        return merged;
-    }
-
-    for (auto scene : merged.scenes.Elements())
-    {
-        for (auto rootNodeIndex : scene.nodes)
-        {
-            auto primaryRootNode = merged.nodes.Get(rootNodeIndex);
-
-            rapidjson::Document extrasJson(rapidjson::kObjectType);
-            if (!primaryRootNode.extras.empty())
-            {
-                extrasJson.Parse(primaryRootNode.extras.c_str());
-            }
-            rapidjson::Document::AllocatorType& allocator = extrasJson.GetAllocator();
-
-            rapidjson::Value screenCoverageArray = RapidJsonUtils::ToJsonArray(screenCoveragePercentages, allocator);
-
-            extrasJson.AddMember("MSFT_screencoverage", screenCoverageArray, allocator);
-
-            rapidjson::StringBuffer buffer;
-            rapidjson::Writer<rapidjson::StringBuffer> writer(buffer);
-            extrasJson.Accept(writer);
-
-            primaryRootNode.extras = buffer.GetString();
-
-            merged.nodes.Replace(primaryRootNode);
-        }
-    }
-
-    return merged;
-}
-
-uint32_t GLTFLODUtils::NumberOfNodeLODLevels(const Document& doc, const LODMap& lods)
-{
-    size_t maxLODLevel = 0;
-    for (auto node : doc.nodes.Elements())
-    {
-        maxLODLevel = std::max(maxLODLevel, lods.at(node.id)->size());
-    }
-
-    return static_cast<uint32_t>(maxLODLevel);
-}
-
+// Copyright (c) Microsoft Corporation. All rights reserved.
+// Licensed under the MIT License. See LICENSE in the project root for license information.
+
+#include "pch.h"
+
+#include "GLTFTextureCompressionUtils.h"
+#include "GLTFTexturePackingUtils.h"
+#include "GLTFLODUtils.h"
+
+#include "GLTFSDK/GLTF.h"
+#include "GLTFSDK/Constants.h"
+#include "GLTFSDK/Deserialize.h"
+#include "GLTFSDK/RapidJsonUtils.h"
+#include "GLTFSDK/ExtensionsKHR.h"
+
+#include <algorithm>
+#include <iostream>
+#include <set>
+#include <codecvt>
+#include <filesystem>
+
+using namespace Microsoft::glTF;
+using namespace Microsoft::glTF::Toolkit;
+
+const char* Microsoft::glTF::Toolkit::EXTENSION_MSFT_LOD = "MSFT_lod";
+const char* Microsoft::glTF::Toolkit::MSFT_LOD_IDS_KEY = "ids";
+
+namespace
+{
+    inline void AddIndexOffset(std::string& id, size_t offset)
+    {
+        // an empty id string indicates that the id is not inuse and therefore should not be updated
+        id = (id.empty()) ? "" : std::to_string(std::stoi(id) + offset);
+    }
+
+    inline void AddIndexOffset(MeshPrimitive& primitive, const char* attributeName, size_t offset)
+    {
+        // an empty id string indicates that the id is not inuse and therefore should not be updated
+        if (primitive.HasAttribute(attributeName))
+        {
+            auto attributeItr = primitive.attributes.find(attributeName);
+            attributeItr->second = std::to_string(std::stoi(attributeItr->second) + offset);
+        }
+    }
+
+    inline void AddIndexOffsetPacked(rapidjson::Value& json, const char* textureId, size_t offset)
+    {
+        if (json.HasMember(textureId))
+        {
+            if (json[textureId].HasMember(MSFT_PACKING_INDEX_KEY))
+            {
+                auto index = json[textureId][MSFT_PACKING_INDEX_KEY].GetInt();
+                json[textureId][MSFT_PACKING_INDEX_KEY] = index + offset;
+            }
+        }
+    }
+
+    std::vector<std::string> ParseExtensionMSFTLod(const Node& node)
+    {
+        std::vector<std::string> lodIds;
+
+        auto lodExtension = node.extensions.find(Toolkit::EXTENSION_MSFT_LOD);
+        if (lodExtension != node.extensions.end())
+        {
+            auto json = RapidJsonUtils::CreateDocumentFromString(lodExtension->second);
+
+            auto idIt = json.FindMember(Toolkit::MSFT_LOD_IDS_KEY);
+            if (idIt != json.MemberEnd())
+            {
+                for (rapidjson::Value::ConstValueIterator ait = idIt->value.Begin(); ait != idIt->value.End(); ++ait)
+                {
+                    lodIds.push_back(std::to_string(ait->GetInt()));
+                }
+            }
+        }
+
+        return lodIds;
+    }
+
+    template <typename T>
+    std::string SerializeExtensionMSFTLod(const T&, const std::vector<std::string>& lods, const Document& Document)
+    {
+        // Omit MSFT_lod entirely if no LODs are available
+        if (lods.empty())
+        {
+            return std::string();
+        }
+
+        rapidjson::Document doc(rapidjson::kObjectType);
+        rapidjson::Document::AllocatorType& a = doc.GetAllocator();
+
+        std::vector<size_t> lodIndices;
+        lodIndices.reserve(lods.size());
+
+        if (std::is_same<T, Material>())
+        {
+            for (const auto& lodId : lods)
+            {
+                lodIndices.push_back(ToKnownSizeType(Document.materials.GetIndex(lodId)));
+            }
+        }
+        else if (std::is_same<T, Node>())
+        {
+            for (const auto& lodId : lods)
+            {
+                lodIndices.push_back(ToKnownSizeType(Document.nodes.GetIndex(lodId)));
+            }
+        }
+        else
+        {
+            throw GLTFException("LODs can only be applied to materials or nodes.");
+        }
+
+        doc.AddMember(RapidJsonUtils::ToStringValue(Toolkit::MSFT_LOD_IDS_KEY, a), RapidJsonUtils::ToJsonArray(lodIndices, a), a);
+
+        rapidjson::StringBuffer stringBuffer;
+        rapidjson::Writer<rapidjson::StringBuffer> writer(stringBuffer);
+        doc.Accept(writer);
+
+        return stringBuffer.GetString();
+    }
+
+    Document AddGLTFNodeLOD(const Document& primary, LODMap& primaryLods, const Document& lod, const std::wstring& relativePath = L"", bool sharedMaterials = false)
+    {
+        Microsoft::glTF::Document gltfLod(primary);
+
+        auto primaryScenes = primary.scenes.Elements();
+        auto lodScenes = lod.scenes.Elements();
+
+        size_t MaxLODLevel = 0;
+
+        // Both GLTF must have equivalent number and order of scenes and root nodes per scene otherwise merge will not be possible
+        bool sceneNodeMatch = false;
+        if (primaryScenes.size() == lodScenes.size())
+        {
+            for (size_t sceneIdx = 0; sceneIdx < primaryScenes.size(); sceneIdx++)
+            {
+
+                if ((primaryScenes[sceneIdx].nodes.size() == lodScenes[sceneIdx].nodes.size()) &&
+                    (lodScenes[sceneIdx].nodes.size() == 1 ||
+                        std::equal(primaryScenes[sceneIdx].nodes.begin(), primaryScenes[sceneIdx].nodes.end(), lodScenes[sceneIdx].nodes.begin()))
+                    )
+                {
+                    sceneNodeMatch = true;
+                    auto primaryRootNode = gltfLod.nodes.Get(primaryScenes[sceneIdx].nodes[0]);
+                    MaxLODLevel = std::max(MaxLODLevel, primaryLods.at(primaryRootNode.id)->size());
+                }
+                else
+                {
+                    sceneNodeMatch = false;
+                    break;
+                }
+            }
+        }
+
+        MaxLODLevel++;
+
+        if (!sceneNodeMatch || primaryScenes.empty())
+        {
+            // Mis-match or empty scene; either way cannot merge Lod in
+            throw new std::runtime_error("Primary Scene either empty or does not match scene node count of LOD gltf");
+        }
+
+        std::string nodeLodLabel = "_lod" + std::to_string(MaxLODLevel);
+
+        // lod merge is performed from the lowest reference back upwards
+        // e.g. buffers/samplers/extensions do not reference any other part of the gltf manifest    
+        size_t buffersOffset = gltfLod.buffers.Size();
+        size_t samplersOffset = sharedMaterials ? 0 : gltfLod.samplers.Size();
+        {
+            auto lodBuffers = lod.buffers.Elements();
+            for (auto buffer : lodBuffers)
+            {
+                AddIndexOffset(buffer.id, buffersOffset);
+                std::string relativePathUtf8 = std::wstring_convert<std::codecvt_utf8<wchar_t>>().to_bytes(relativePath);
+                buffer.uri = relativePathUtf8 + buffer.uri;
+                gltfLod.buffers.Append(std::move(buffer));
+            }
+
+            if (!sharedMaterials)
+            {
+                auto lodSamplers = lod.samplers.Elements();
+                for (auto sampler : lodSamplers)
+                {
+                    AddIndexOffset(sampler.id, samplersOffset);
+                    gltfLod.samplers.Append(std::move(sampler));
+                }
+            }
+
+            for (const auto& extension : lod.extensionsUsed)
+            {
+                gltfLod.extensionsUsed.insert(extension);
+            }
+            // ensure that MSFT_LOD extension is specified as being used
+            gltfLod.extensionsUsed.insert(Toolkit::EXTENSION_MSFT_LOD);
+        }
+
+        size_t accessorOffset = gltfLod.accessors.Size();
+        size_t texturesOffset = gltfLod.textures.Size();
+        {
+            // Buffer Views depend upon Buffers
+            size_t bufferViewsOffset = gltfLod.bufferViews.Size();
+            auto lodBufferViews = lod.bufferViews.Elements();
+            for (auto bufferView : lodBufferViews)
+            {
+                AddIndexOffset(bufferView.id, bufferViewsOffset);
+                AddIndexOffset(bufferView.bufferId, buffersOffset);
+                gltfLod.bufferViews.Append(std::move(bufferView));
+            }
+
+            // Accessors depend upon Buffer views        
+            auto lodAccessors = lod.accessors.Elements();
+            for (auto accessor : lodAccessors)
+            {
+                AddIndexOffset(accessor.id, accessorOffset);
+                AddIndexOffset(accessor.bufferViewId, bufferViewsOffset);
+                gltfLod.accessors.Append(std::move(accessor));
+            }
+
+            // Images depend upon Buffer views
+            size_t imageOffset = sharedMaterials ? 0 : gltfLod.images.Size();
+            if (!sharedMaterials)
+            {
+                auto lodImages = lod.images.Elements();
+                for (auto image : lodImages)
+                {
+
+                    AddIndexOffset(image.id, imageOffset);
+                    AddIndexOffset(image.bufferViewId, bufferViewsOffset);
+
+                    std::wstring_convert<std::codecvt_utf8<wchar_t>> conv;
+                    std::wstring uri = conv.from_bytes(image.uri);
+                    if (std::experimental::filesystem::path(uri).is_relative()) {
+                        // to be able to reference images with the same name, prefix with relative path
+                        std::string relativePathUtf8 = conv.to_bytes(relativePath);
+                        image.uri = relativePathUtf8 + image.uri;
+                    }
+                    gltfLod.images.Append(std::move(image));
+                }
+
+                // Textures depend upon Samplers and Images
+                auto lodTextures = lod.textures.Elements();
+                for (auto texture : lodTextures)
+                {
+                    AddIndexOffset(texture.id, texturesOffset);
+                    AddIndexOffset(texture.samplerId, samplersOffset);
+                    AddIndexOffset(texture.imageId, imageOffset);
+
+                    // MSFT_texture_dds extension
+                    auto ddsExtensionIt = texture.extensions.find(EXTENSION_MSFT_TEXTURE_DDS);
+                    if (ddsExtensionIt != texture.extensions.end() && !ddsExtensionIt->second.empty())
+                    {
+                        rapidjson::Document ddsJson = RapidJsonUtils::CreateDocumentFromString(ddsExtensionIt->second);
+
+                        if (ddsJson.HasMember("source"))
+                        {
+                            auto index = ddsJson["source"].GetInt();
+                            ddsJson["source"] = index + imageOffset;
+                        }
+
+                        rapidjson::StringBuffer buffer;
+                        rapidjson::Writer<rapidjson::StringBuffer> writer(buffer);
+                        ddsJson.Accept(writer);
+
+                        ddsExtensionIt->second = buffer.GetString();
+                    }
+
+                    gltfLod.textures.Append(std::move(texture));
+                }
+            }
+        }
+
+        // Material Merge
+        // Note the extension KHR_materials_pbrSpecularGlossiness will be also updated
+        // Materials depend upon textures
+        size_t materialOffset = sharedMaterials ? 0 : gltfLod.materials.Size();
+        if (!sharedMaterials)
+        {
+            auto lodMaterials = lod.materials.Elements();
+            for (auto material : lodMaterials)
+            {
+                // post-fix with lod level indication; 
+                // no functional reason other than making it easier to natively read gltf files with lods
+                material.name += nodeLodLabel;
+                AddIndexOffset(material.id, materialOffset);
+
+                AddIndexOffset(material.normalTexture.textureId, texturesOffset);
+                AddIndexOffset(material.occlusionTexture.textureId, texturesOffset);
+                AddIndexOffset(material.emissiveTexture.textureId, texturesOffset);
+
+                AddIndexOffset(material.metallicRoughness.baseColorTexture.textureId, texturesOffset);
+                AddIndexOffset(material.metallicRoughness.metallicRoughnessTexture.textureId, texturesOffset);
+
+                if (material.HasExtension<KHR::Materials::PBRSpecularGlossiness>())
+                {
+                    AddIndexOffset(material.GetExtension<KHR::Materials::PBRSpecularGlossiness>().diffuseTexture.textureId, texturesOffset);
+                    AddIndexOffset(material.GetExtension<KHR::Materials::PBRSpecularGlossiness>().specularGlossinessTexture.textureId, texturesOffset);
+                }
+
+                // MSFT_packing_occlusionRoughnessMetallic packed textures
+                auto ormExtensionIt = material.extensions.find(EXTENSION_MSFT_PACKING_ORM);
+                if (ormExtensionIt != material.extensions.end() && !ormExtensionIt->second.empty())
+                {
+                    rapidjson::Document ormJson = RapidJsonUtils::CreateDocumentFromString(ormExtensionIt->second);
+
+                    AddIndexOffsetPacked(ormJson, MSFT_PACKING_ORM_ORMTEXTURE_KEY, texturesOffset);
+                    AddIndexOffsetPacked(ormJson, MSFT_PACKING_ORM_RMOTEXTURE_KEY, texturesOffset);
+                    AddIndexOffsetPacked(ormJson, MSFT_PACKING_ORM_NORMALTEXTURE_KEY, texturesOffset);
+
+                    rapidjson::StringBuffer buffer;
+                    rapidjson::Writer<rapidjson::StringBuffer> writer(buffer);
+                    ormJson.Accept(writer);
+
+                    ormExtensionIt->second = buffer.GetString();
+                }
+
+                // MSFT_packing_normalRoughnessMetallic packed texture
+                auto nrmExtensionIt = material.extensions.find(EXTENSION_MSFT_PACKING_NRM);
+                if (nrmExtensionIt != material.extensions.end() && !nrmExtensionIt->second.empty())
+                {
+                    rapidjson::Document nrmJson = RapidJsonUtils::CreateDocumentFromString(nrmExtensionIt->second);
+
+                    AddIndexOffsetPacked(nrmJson, MSFT_PACKING_NRM_KEY, texturesOffset);
+                    
+                    rapidjson::StringBuffer buffer;
+                    rapidjson::Writer<rapidjson::StringBuffer> writer(buffer);
+                    nrmJson.Accept(writer);
+
+                    nrmExtensionIt->second = buffer.GetString();
+                }
+
+                gltfLod.materials.Append(std::move(material));
+            }
+        }
+
+        // Meshs depend upon Accessors and Materials
+        size_t meshOffset = gltfLod.meshes.Size();
+        {
+            auto lodMeshes = lod.meshes.Elements();
+            for (auto mesh : lodMeshes)
+            {
+                // post-fix with lod level indication; 
+                // no functional reason other than making it easier to natively read gltf files with lods
+                mesh.name += nodeLodLabel;
+                AddIndexOffset(mesh.id, meshOffset);
+
+                for (auto &primitive : mesh.primitives)
+                {
+                    AddIndexOffset(primitive.indicesAccessorId, accessorOffset);
+                    AddIndexOffset(primitive, ACCESSOR_POSITION, accessorOffset);
+                    AddIndexOffset(primitive, ACCESSOR_NORMAL, accessorOffset);
+                    
+                    AddIndexOffset(primitive, ACCESSOR_TEXCOORD_0, accessorOffset);
+                    AddIndexOffset(primitive, ACCESSOR_TEXCOORD_1, accessorOffset);
+                    AddIndexOffset(primitive, ACCESSOR_COLOR_0, accessorOffset);
+                    AddIndexOffset(primitive, ACCESSOR_TANGENT, accessorOffset);
+
+                    if (sharedMaterials)
+                    {
+                        // lower quality LODs can have fewer images and textures than the highest LOD,
+                        // so we need to find the correct material index for the same material from the highest LOD
+
+                        auto localMaterial = lod.materials.Get(primitive.materialId);
+
+                        // find merged material index for the given material index in this LOD
+                        auto iter = std::find_if(gltfLod.materials.Elements().begin(),
+                                gltfLod.materials.Elements().end(),
+                                [localMaterial](auto globalMaterial) {
+                                    // check that the materials are the same, noting that the texture and material ids will differ
+                                    return localMaterial.name == globalMaterial.name &&
+                                           localMaterial.alphaMode == globalMaterial.alphaMode &&
+                                           localMaterial.alphaCutoff == globalMaterial.alphaCutoff &&
+                                           localMaterial.emissiveFactor == globalMaterial.emissiveFactor &&
+                                           localMaterial.doubleSided == globalMaterial.doubleSided &&
+                                           localMaterial.metallicRoughness.baseColorFactor == globalMaterial.metallicRoughness.baseColorFactor &&
+                                           localMaterial.metallicRoughness.metallicFactor == globalMaterial.metallicRoughness.metallicFactor &&
+                                           localMaterial.occlusionTexture.strength == globalMaterial.occlusionTexture.strength &&
+                                           localMaterial.HasExtension<KHR::Materials::PBRSpecularGlossiness>() == globalMaterial.HasExtension<KHR::Materials::PBRSpecularGlossiness>() && 
+                                           (!localMaterial.HasExtension<KHR::Materials::PBRSpecularGlossiness>() ||
+                                             (localMaterial.GetExtension<KHR::Materials::PBRSpecularGlossiness>().diffuseFactor == globalMaterial.GetExtension<KHR::Materials::PBRSpecularGlossiness>().diffuseFactor &&
+                                              localMaterial.GetExtension<KHR::Materials::PBRSpecularGlossiness>().glossinessFactor == globalMaterial.GetExtension<KHR::Materials::PBRSpecularGlossiness>().glossinessFactor &&
+                                              localMaterial.GetExtension<KHR::Materials::PBRSpecularGlossiness>().specularFactor == globalMaterial.GetExtension<KHR::Materials::PBRSpecularGlossiness>().specularFactor)
+                                           );
+                                }
+                        );
+
+                        if (iter != gltfLod.materials.Elements().end())
+                        {
+                            size_t newMaterialIndex = std::distance(gltfLod.materials.Elements().begin(), iter);
+                            primitive.materialId = std::to_string(newMaterialIndex);
+                        }
+                        else
+                        {
+                            throw new std::runtime_error("Couldn't find the shared material in the highest LOD.");
+                        }
+                    }
+                    else
+                    {
+                        AddIndexOffset(primitive.materialId, materialOffset);
+                    }
+                }
+
+                gltfLod.meshes.Append(std::move(mesh));
+            }
+        }
+
+        // Nodes depend upon Nodes and Meshes
+        size_t nodeOffset = gltfLod.nodes.Size();
+        // Skins depend upon Nodes
+        size_t skinOffset = gltfLod.skins.Size();
+        {
+            auto nodes = lod.nodes.Elements();
+            for (auto node : nodes)
+            {
+                // post-fix with lod level indication; 
+                // no functional reason other than making it easier to natively read gltf files with lods
+                node.name += nodeLodLabel;
+                AddIndexOffset(node.id, nodeOffset);
+                AddIndexOffset(node.meshId, meshOffset);
+                if (!node.skinId.empty())
+                {
+                    AddIndexOffset(node.skinId, skinOffset);
+                }
+
+                for (auto &child : node.children)
+                {
+                    AddIndexOffset(child, nodeOffset);
+                }
+
+                gltfLod.nodes.Append(std::move(node));
+            }
+        }
+
+        {
+            auto skins = lod.skins.Elements();
+            for (auto skin : skins)
+            {
+                // post-fix with lod level indication; 
+                // no functional reason other than making it easier to natively read gltf files with lods
+                skin.name += nodeLodLabel;
+                AddIndexOffset(skin.id, skinOffset);
+                AddIndexOffset(skin.skeletonId, nodeOffset);
+                AddIndexOffset(skin.inverseBindMatricesAccessorId, accessorOffset);
+
+                for (auto &jointId : skin.jointIds)
+                {
+                    AddIndexOffset(jointId, nodeOffset);
+                }
+
+                gltfLod.skins.Append(std::move(skin));
+            }
+        }
+
+        // Animation channels depend upon Nodes and Accessors
+        {
+            for (size_t animationIndex = 0; animationIndex < gltfLod.animations.Size(); animationIndex++)
+            {
+                const auto &baseAnimation = gltfLod.animations[animationIndex];
+                Animation newAnimation(baseAnimation);
+                const auto &lodAnimation = lod.animations[animationIndex];
+
+                size_t samplerOffset = baseAnimation.samplers.Size();
+                for (const auto &sampler : lodAnimation.samplers.Elements())
+                {
+                    AnimationSampler newSampler(sampler);
+                    AddIndexOffset(newSampler.id, samplerOffset);
+                    AddIndexOffset(newSampler.inputAccessorId, accessorOffset);
+                    AddIndexOffset(newSampler.outputAccessorId, accessorOffset);
+                    newAnimation.samplers.Append(std::move(newSampler));
+                }
+                
+                for (auto channel : lodAnimation.channels)
+                {
+                    AddIndexOffset(channel.target.nodeId, nodeOffset);
+                    AddIndexOffset(channel.samplerId, samplerOffset);
+
+                    newAnimation.channels.push_back(std::move(channel));
+                }
+                gltfLod.animations.Replace(newAnimation);
+            }
+        }
+
+        // update the primary GLTF root nodes lod extension to reference the new lod root node
+        // N.B. new lods are always added to the back
+        for (size_t sceneIdx = 0; sceneIdx < primaryScenes.size(); sceneIdx++)
+        {
+            for (size_t rootNodeIdx = 0; rootNodeIdx < primaryScenes[sceneIdx].nodes.size(); rootNodeIdx++)
+            {
+                auto idx = primaryScenes[sceneIdx].nodes[rootNodeIdx];
+                Node nodeWithLods(gltfLod.nodes.Get(idx));
+                int lodRootIdx = std::stoi(lodScenes[sceneIdx].nodes[rootNodeIdx]) + static_cast<int>(nodeOffset);
+                auto primaryNodeLod = primaryLods.at(nodeWithLods.id);
+                primaryNodeLod->emplace_back(std::to_string(lodRootIdx));
+            }
+        }
+
+        return gltfLod;
+    }
+}
+
+LODMap GLTFLODUtils::ParseDocumentNodeLODs(const Document& doc)
+{
+    LODMap lodMap;
+
+    for (auto node : doc.nodes.Elements())
+    {
+        lodMap.emplace(node.id, std::move(std::make_shared<std::vector<std::string>>(ParseExtensionMSFTLod(node))));
+    }
+
+    return lodMap;
+}
+
+Document GLTFLODUtils::MergeDocumentsAsLODs(const std::vector<Document>& docs, const std::vector<std::wstring>& relativePaths, const bool& sharedMaterials)
+{
+    if (docs.empty())
+    {
+        throw std::invalid_argument("MergeDocumentsAsLODs passed empty vector");
+    }
+
+    Document gltfPrimary(docs[0]);
+    LODMap lods = ParseDocumentNodeLODs(gltfPrimary);
+
+    for (size_t i = 1; i < docs.size(); i++)
+    {
+        gltfPrimary = AddGLTFNodeLOD(gltfPrimary, lods, docs[i], (relativePaths.size() == docs.size() - 1 ? relativePaths[i - 1] : L""), sharedMaterials);
+    }
+
+    for (auto lod : lods)
+    {
+        if (lod.second == nullptr || lod.second->size() == 0)
+        {
+            continue;
+        }
+
+        auto node = gltfPrimary.nodes.Get(lod.first);
+
+        auto lodExtensionValue = SerializeExtensionMSFTLod<Node>(node, *lod.second, gltfPrimary);
+        if (!lodExtensionValue.empty())
+        {
+            node.extensions.emplace(EXTENSION_MSFT_LOD, lodExtensionValue);
+            gltfPrimary.nodes.Replace(node);
+        }
+    }
+
+    return gltfPrimary;
+}
+
+Document GLTFLODUtils::MergeDocumentsAsLODs(const std::vector<Document>& docs, const std::vector<double>& screenCoveragePercentages, const std::vector<std::wstring>& relativePaths, const bool& sharedMaterials)
+{
+    Document merged = MergeDocumentsAsLODs(docs, relativePaths, sharedMaterials);
+
+    if (screenCoveragePercentages.size() == 0)
+    {
+        return merged;
+    }
+
+    for (auto scene : merged.scenes.Elements())
+    {
+        for (auto rootNodeIndex : scene.nodes)
+        {
+            auto primaryRootNode = merged.nodes.Get(rootNodeIndex);
+
+            rapidjson::Document extrasJson(rapidjson::kObjectType);
+            if (!primaryRootNode.extras.empty())
+            {
+                extrasJson.Parse(primaryRootNode.extras.c_str());
+            }
+            rapidjson::Document::AllocatorType& allocator = extrasJson.GetAllocator();
+
+            rapidjson::Value screenCoverageArray = RapidJsonUtils::ToJsonArray(screenCoveragePercentages, allocator);
+
+            extrasJson.AddMember("MSFT_screencoverage", screenCoverageArray, allocator);
+
+            rapidjson::StringBuffer buffer;
+            rapidjson::Writer<rapidjson::StringBuffer> writer(buffer);
+            extrasJson.Accept(writer);
+
+            primaryRootNode.extras = buffer.GetString();
+
+            merged.nodes.Replace(primaryRootNode);
+        }
+    }
+
+    return merged;
+}
+
+uint32_t GLTFLODUtils::NumberOfNodeLODLevels(const Document& doc, const LODMap& lods)
+{
+    size_t maxLODLevel = 0;
+    for (auto node : doc.nodes.Elements())
+    {
+        maxLODLevel = std::max(maxLODLevel, lods.at(node.id)->size());
+    }
+
+    return static_cast<uint32_t>(maxLODLevel);
+}
+