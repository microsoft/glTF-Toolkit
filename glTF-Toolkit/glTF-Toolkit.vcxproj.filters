﻿<?xml version="1.0" encoding="utf-8"?>
<Project ToolsVersion="4.0" xmlns="http://schemas.microsoft.com/developer/msbuild/2003">
  <ItemGroup>
    <None Include="packages.config" />
    <None Include="inc\GLTFMeshSerializationHelpers.inl">
      <Filter>inc</Filter>
    </None>
  </ItemGroup>
  <ItemGroup>
    <Filter Include="inc">
      <UniqueIdentifier>{2156fb82-8d5e-4cc3-b2ac-e13a18bc665f}</UniqueIdentifier>
    </Filter>
    <Filter Include="src">
      <UniqueIdentifier>{620de9b6-9c44-44b6-9d93-99834c5efdf2}</UniqueIdentifier>
    </Filter>
  </ItemGroup>
  <ItemGroup>
    <ClInclude Include="inc\DeviceResources.h">
      <Filter>inc</Filter>
    </ClInclude>
    <ClInclude Include="inc\GLTFLODUtils.h">
      <Filter>inc</Filter>
    </ClInclude>
    <ClInclude Include="inc\GLTFTextureCompressionUtils.h">
      <Filter>inc</Filter>
    </ClInclude>
    <ClInclude Include="inc\GLTFTexturePackingUtils.h">
      <Filter>inc</Filter>
    </ClInclude>
    <ClInclude Include="inc\SerializeBinary.h">
      <Filter>inc</Filter>
    </ClInclude>
    <ClInclude Include="inc\pch.h">
      <Filter>inc</Filter>
    </ClInclude>
    <ClInclude Include="inc\GLBtoGLTF.h">
      <Filter>inc</Filter>
    </ClInclude>
    <ClInclude Include="inc\AccessorUtils.h">
      <Filter>inc</Filter>
    </ClInclude>
<<<<<<< HEAD
    <ClInclude Include="inc\DirectXMathUtils.h">
      <Filter>inc</Filter>
    </ClInclude>
    <ClInclude Include="inc\GLTFMeshUtils.h">
      <Filter>inc</Filter>
    </ClInclude>
    <ClInclude Include="inc\GLTFMeshSerializationHelpers.h">
=======
    <ClInclude Include="inc\GLTFSDK.h">
      <Filter>inc</Filter>
    </ClInclude>
    <ClInclude Include="inc\GLTFMeshCompressionUtils.h">
      <Filter>inc</Filter>
    </ClInclude>
    <ClInclude Include="inc\GLTFSpecularGlossinessUtils.h">
      <Filter>inc</Filter>
    </ClInclude>
    <ClInclude Include="inc\GLTFTextureUtils.h">
>>>>>>> a55c8a2a
      <Filter>inc</Filter>
    </ClInclude>
  </ItemGroup>
  <ItemGroup>
    <ClCompile Include="src\DeviceResources.cpp">
      <Filter>src</Filter>
    </ClCompile>
    <ClCompile Include="src\GLTFLODUtils.cpp">
      <Filter>src</Filter>
    </ClCompile>
    <ClCompile Include="src\GLTFTextureCompressionUtils.cpp">
      <Filter>src</Filter>
    </ClCompile>
    <ClCompile Include="src\GLTFTexturePackingUtils.cpp">
      <Filter>src</Filter>
    </ClCompile>
    <ClCompile Include="src\SerializeBinary.cpp">
      <Filter>src</Filter>
    </ClCompile>
    <ClCompile Include="src\pch.cpp">
      <Filter>src</Filter>
    </ClCompile>
    <ClCompile Include="src\GLBtoGLTF.cpp">
      <Filter>src</Filter>
    </ClCompile>
<<<<<<< HEAD
    <ClCompile Include="src\GLTFMeshUtils.cpp">
      <Filter>src</Filter>
    </ClCompile>
    <ClCompile Include="src\GLTFMeshSerializationHelpers.cpp">
=======
    <ClCompile Include="src\GLTFMeshCompressionUtils.cpp">
      <Filter>src</Filter>
    </ClCompile>
    <ClCompile Include="src\GLTFSpecularGlossinessUtils.cpp">
      <Filter>src</Filter>
    </ClCompile>
    <ClCompile Include="src\GLTFTextureUtils.cpp">
>>>>>>> a55c8a2a
      <Filter>src</Filter>
    </ClCompile>
  </ItemGroup>
</Project><|MERGE_RESOLUTION|>--- conflicted
+++ resolved
@@ -1,104 +1,95 @@
-﻿<?xml version="1.0" encoding="utf-8"?>
-<Project ToolsVersion="4.0" xmlns="http://schemas.microsoft.com/developer/msbuild/2003">
-  <ItemGroup>
-    <None Include="packages.config" />
-    <None Include="inc\GLTFMeshSerializationHelpers.inl">
-      <Filter>inc</Filter>
-    </None>
-  </ItemGroup>
-  <ItemGroup>
-    <Filter Include="inc">
-      <UniqueIdentifier>{2156fb82-8d5e-4cc3-b2ac-e13a18bc665f}</UniqueIdentifier>
-    </Filter>
-    <Filter Include="src">
-      <UniqueIdentifier>{620de9b6-9c44-44b6-9d93-99834c5efdf2}</UniqueIdentifier>
-    </Filter>
-  </ItemGroup>
-  <ItemGroup>
-    <ClInclude Include="inc\DeviceResources.h">
-      <Filter>inc</Filter>
-    </ClInclude>
-    <ClInclude Include="inc\GLTFLODUtils.h">
-      <Filter>inc</Filter>
-    </ClInclude>
-    <ClInclude Include="inc\GLTFTextureCompressionUtils.h">
-      <Filter>inc</Filter>
-    </ClInclude>
-    <ClInclude Include="inc\GLTFTexturePackingUtils.h">
-      <Filter>inc</Filter>
-    </ClInclude>
-    <ClInclude Include="inc\SerializeBinary.h">
-      <Filter>inc</Filter>
-    </ClInclude>
-    <ClInclude Include="inc\pch.h">
-      <Filter>inc</Filter>
-    </ClInclude>
-    <ClInclude Include="inc\GLBtoGLTF.h">
-      <Filter>inc</Filter>
-    </ClInclude>
-    <ClInclude Include="inc\AccessorUtils.h">
-      <Filter>inc</Filter>
-    </ClInclude>
-<<<<<<< HEAD
-    <ClInclude Include="inc\DirectXMathUtils.h">
-      <Filter>inc</Filter>
-    </ClInclude>
-    <ClInclude Include="inc\GLTFMeshUtils.h">
-      <Filter>inc</Filter>
-    </ClInclude>
-    <ClInclude Include="inc\GLTFMeshSerializationHelpers.h">
-=======
-    <ClInclude Include="inc\GLTFSDK.h">
-      <Filter>inc</Filter>
-    </ClInclude>
-    <ClInclude Include="inc\GLTFMeshCompressionUtils.h">
-      <Filter>inc</Filter>
-    </ClInclude>
-    <ClInclude Include="inc\GLTFSpecularGlossinessUtils.h">
-      <Filter>inc</Filter>
-    </ClInclude>
-    <ClInclude Include="inc\GLTFTextureUtils.h">
->>>>>>> a55c8a2a
-      <Filter>inc</Filter>
-    </ClInclude>
-  </ItemGroup>
-  <ItemGroup>
-    <ClCompile Include="src\DeviceResources.cpp">
-      <Filter>src</Filter>
-    </ClCompile>
-    <ClCompile Include="src\GLTFLODUtils.cpp">
-      <Filter>src</Filter>
-    </ClCompile>
-    <ClCompile Include="src\GLTFTextureCompressionUtils.cpp">
-      <Filter>src</Filter>
-    </ClCompile>
-    <ClCompile Include="src\GLTFTexturePackingUtils.cpp">
-      <Filter>src</Filter>
-    </ClCompile>
-    <ClCompile Include="src\SerializeBinary.cpp">
-      <Filter>src</Filter>
-    </ClCompile>
-    <ClCompile Include="src\pch.cpp">
-      <Filter>src</Filter>
-    </ClCompile>
-    <ClCompile Include="src\GLBtoGLTF.cpp">
-      <Filter>src</Filter>
-    </ClCompile>
-<<<<<<< HEAD
-    <ClCompile Include="src\GLTFMeshUtils.cpp">
-      <Filter>src</Filter>
-    </ClCompile>
-    <ClCompile Include="src\GLTFMeshSerializationHelpers.cpp">
-=======
-    <ClCompile Include="src\GLTFMeshCompressionUtils.cpp">
-      <Filter>src</Filter>
-    </ClCompile>
-    <ClCompile Include="src\GLTFSpecularGlossinessUtils.cpp">
-      <Filter>src</Filter>
-    </ClCompile>
-    <ClCompile Include="src\GLTFTextureUtils.cpp">
->>>>>>> a55c8a2a
-      <Filter>src</Filter>
-    </ClCompile>
-  </ItemGroup>
+﻿<?xml version="1.0" encoding="utf-8"?>
+<Project ToolsVersion="4.0" xmlns="http://schemas.microsoft.com/developer/msbuild/2003">
+  <ItemGroup>
+    <None Include="packages.config" />
+    <None Include="inc\GLTFMeshSerializationHelpers.inl">
+      <Filter>inc</Filter>
+    </None>
+  </ItemGroup>
+  <ItemGroup>
+    <Filter Include="inc">
+      <UniqueIdentifier>{2156fb82-8d5e-4cc3-b2ac-e13a18bc665f}</UniqueIdentifier>
+    </Filter>
+    <Filter Include="src">
+      <UniqueIdentifier>{620de9b6-9c44-44b6-9d93-99834c5efdf2}</UniqueIdentifier>
+    </Filter>
+  </ItemGroup>
+  <ItemGroup>
+    <ClInclude Include="inc\DeviceResources.h">
+      <Filter>inc</Filter>
+    </ClInclude>
+    <ClInclude Include="inc\GLTFLODUtils.h">
+      <Filter>inc</Filter>
+    </ClInclude>
+    <ClInclude Include="inc\GLTFTextureCompressionUtils.h">
+      <Filter>inc</Filter>
+    </ClInclude>
+    <ClInclude Include="inc\GLTFTexturePackingUtils.h">
+      <Filter>inc</Filter>
+    </ClInclude>
+    <ClInclude Include="inc\SerializeBinary.h">
+      <Filter>inc</Filter>
+    </ClInclude>
+    <ClInclude Include="inc\pch.h">
+      <Filter>inc</Filter>
+    </ClInclude>
+    <ClInclude Include="inc\GLBtoGLTF.h">
+      <Filter>inc</Filter>
+    </ClInclude>
+    <ClInclude Include="inc\AccessorUtils.h">
+      <Filter>inc</Filter>
+    </ClInclude>
+      <Filter>inc</Filter>
+    </ClInclude>
+    <ClInclude Include="inc\GLTFSDK.h">
+      <Filter>inc</Filter>
+    </ClInclude>
+    <ClInclude Include="inc\GLTFMeshCompressionUtils.h">
+      <Filter>inc</Filter>
+    </ClInclude>
+    <ClInclude Include="inc\GLTFSpecularGlossinessUtils.h">
+      <Filter>inc</Filter>
+    </ClInclude>
+    <ClInclude Include="inc\GLTFTextureUtils.h">
+      <Filter>inc</Filter>
+    </ClInclude>
+  </ItemGroup>
+  <ItemGroup>
+    <ClCompile Include="src\DeviceResources.cpp">
+      <Filter>src</Filter>
+    </ClCompile>
+    <ClCompile Include="src\GLTFLODUtils.cpp">
+      <Filter>src</Filter>
+    </ClCompile>
+    <ClCompile Include="src\GLTFTextureCompressionUtils.cpp">
+      <Filter>src</Filter>
+    </ClCompile>
+    <ClCompile Include="src\GLTFTexturePackingUtils.cpp">
+      <Filter>src</Filter>
+    </ClCompile>
+    <ClCompile Include="src\SerializeBinary.cpp">
+      <Filter>src</Filter>
+    </ClCompile>
+    <ClCompile Include="src\pch.cpp">
+      <Filter>src</Filter>
+    </ClCompile>
+    <ClCompile Include="src\GLBtoGLTF.cpp">
+      <Filter>src</Filter>
+    </ClCompile>
+    <ClCompile Include="src\GLTFMeshUtils.cpp">
+      <Filter>src</Filter>
+    </ClCompile>
+    <ClCompile Include="src\GLTFMeshSerializationHelpers.cpp">
+      <Filter>src</Filter>
+    </ClCompile>
+    <ClCompile Include="src\GLTFMeshCompressionUtils.cpp">
+      <Filter>src</Filter>
+    </ClCompile>
+    <ClCompile Include="src\GLTFSpecularGlossinessUtils.cpp">
+      <Filter>src</Filter>
+    </ClCompile>
+    <ClCompile Include="src\GLTFTextureUtils.cpp">
+      <Filter>src</Filter>
+    </ClCompile>
+  </ItemGroup>
 </Project>